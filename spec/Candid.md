--- conflicted
+++ resolved
@@ -884,11 +884,7 @@
 
 This subtyping is implemented during the deserialisation of Candid at an expected type. As described in [Section Deserialisation](#deserialisation), the binary value is conceptually first _decoded_ into the actual type and a value of that type, and then that value is _coerced_ into the expected type.
 
-<<<<<<< HEAD
-To model this, we defined, for every `t1, t2` with `t1 <: t2`, the function `c[t1<:t2] : t1 -> t2`. This function maps values of type `t1` to values of type `t2`, and is indeed total.
-=======
 To model this, we define, for every `t1, t2` with `t1 <: t2`, a function `C[t1<:t2] : t1 -> t2`. This function maps values of type `t1` to values of type `t2`, and is indeed total.
->>>>>>> c597333d
 
 to describe these values, we re-use the syntax of the textual representation, and use the the `<annval>` syntax (i.e. `(v : t)`) if necessary to resolve overloading.
 
@@ -896,82 +892,47 @@
 
 On primitve types, coercion is the identity:
 ```
-<<<<<<< HEAD
-c[<t> <: <t>](x) = x    for every <t> ∈ <numtype>, bool, text, null
-=======
 C[<t> <: <t>](x) = x    for every <t> ∈ <numtype>, bool, text, null
->>>>>>> c597333d
 ```
 
 Values of type `nat` coerce at type `int`:
 ```
-<<<<<<< HEAD
-c[nat <: int](x) = x
-=======
 C[nat <: int](<nat>) = <nat>
->>>>>>> c597333d
 ```
 
 Coercion into `reserved` is the constant map (this is arbitrarily using `null` as “the” value of `reserved`):
 ```
-<<<<<<< HEAD
-c[<t> <: reserved](_) = null
-```
-NB: No rule is needed for type `empty`, because there are no values of that type. By construction, `c[empty <: <t>]` is the unique function on the empty domain.
-=======
 C[<t> <: reserved](_) = null
 ```
 NB: No rule is needed for type `empty`, because there are no values of that type. By construction, `C[empty <: <t>]` is the unique function on the empty domain.
->>>>>>> c597333d
 
 #### Vectors
 
 Vectors coerce pointwise:
 ```
-<<<<<<< HEAD
-c[vec <t> <: vec <t'>]( vec { <v>;* } ) = vec { c[<t> <: <t'>](<v>);* }
-=======
-C[vec <t> <: vec <t'>]( vec { <v>;* } ) = vec { C[<t> <: <t'>](<v>);* }
->>>>>>> c597333d
+C[vec <t> <: vec <t'>]( vec { <v>;* } ) = vec { c[<t> <: <t'>](<v>);* }
 ```
 
 #### Options
 
 The null type coerces into any option type:
-```
-<<<<<<< HEAD
-c[null <: opt <t>](null) = null
-=======
 C[null <: opt <t>](null) = null
->>>>>>> c597333d
 ```
 
 An optional value coerces at an option type, if the constituent value has a suitable type, and else goes to `null`:
 ```
-<<<<<<< HEAD
-c[opt <t> <: opt <t'>](null) = null
-c[opt <t> <: opt <t'>](opt <v>) = opt c[<t> <: <t'>](v)  if <t> <: <t'>
-c[opt <t> <: opt <t'>](opt <v>) = null                   if not(<t> <: <t'>)
-=======
 C[opt <t> <: opt <t'>](null) = null
 C[opt <t> <: opt <t'>](opt <v>) = opt C[<t> <: <t'>](v)  if <t> <: <t'>
 C[opt <t> <: opt <t'>](opt <v>) = null                   if not(<t> <: <t'>)
->>>>>>> c597333d
 ```
 
 NOTE: These rules above imply that a Candid decoder has to be able to decide the subtyping relation at runtime.
 
 Coercing a non-null, non-optional and non-reserved value at an option type treats it as an optional value:
 ```
-<<<<<<< HEAD
-c[<t> <: opt <t'>](<v>) = opt c[<t> <: <t'>](v)  if not (null <: <t>) and <t> <: <t'>
-c[<t> <: opt <t'>](_)   = null                   if not (null <: <t>) and not (<t> <: <t'>)
-c[reserved <: opt <t'>](_) = null
-=======
 C[<t> <: opt <t'>](<v>) = opt C[<t> <: <t'>](v)  if not (null <: <t>) and <t> <: <t'>
 C[<t> <: opt <t'>](_)   = null                   if not (null <: <t>) and not (<t> <: <t'>)
 C[reserved <: opt <t'>](_) = null
->>>>>>> c597333d
 ```
 
 #### Records
@@ -983,13 +944,8 @@
  * the `<nat3>*` field names are those only in the expected type, which therefore must be of optional or reserved type. The `null` value is used for these.
 
 ```
-<<<<<<< HEAD
-c[record { <nat1> = <t1>;* <nat2> = <t2>;* } <: record { <nat1> = <t1'>;* <nat3> = <t3>;* }](record { <nat1> = <v1>;* <nat2> = <v2>;* })
-    = record { <nat1> = c[<t1> <: <t1'>](<v1>);* <nat3> = null;* }
-=======
 C[record { <nat1> = <t1>;* <nat2> = <t2>;* } <: record { <nat1> = <t1'>;* <nat3> = <t3>;* }](record { <nat1> = <v1>;* <nat2> = <v2>;* })
     = record { <nat1> = C[<t1> <: <t1'>](<v1>);* <nat3> = null;* }
->>>>>>> c597333d
 ```
 
 #### Variants
@@ -997,13 +953,8 @@
 Only a variant value with an expected tag coerces at variant type.
 
 ```
-<<<<<<< HEAD
-c[variant { <nat> = <t>;* _;* } <: variant { <nat> = <t'>;* _;* }](variant { <natN> = <v> })
-    = variant { <natN> = c[<tN> <: <t'N>](<v>) }
-=======
 C[variant { <nat> = <t>; _;* } <: variant { <nat> = <t'>; _;* }](variant { <nat> = <v> })
     = variant { <nat> = C[<t> <: <t'>](<v>) }
->>>>>>> c597333d
 ```
 
 
@@ -1012,15 +963,9 @@
 Function and services reference values are untyped, so the coercion function is the identity here:
 
 ```
-<<<<<<< HEAD
-c[func <functype> <: func <functype'>](func <text>.<id>) = func <text>.<id>
-c[service <actortype> <: service <actortype'>](service <text>) = service <text>
-c[principal <: principal](principal <text>) = principal <text>
-=======
 C[func <functype> <: func <functype'>](func <text>.<id>) = func <text>.<id>
 C[service <actortype> <: service <actortype'>](service <text>) = service <text>
 C[principal <: principal](principal <text>) = principal <text>
->>>>>>> c597333d
 ```
 
 #### Tuple types
@@ -1028,13 +973,8 @@
 Whole argument and result sequences are coerced with the same rules as tuple-like records. In particular, extra arguments are ignored, and optional parameters read as as `null` if the argument is missing or fails to coerce:
 
 ```
-<<<<<<< HEAD
-c[(<t>,*) <: (<t'>,*)]((<v>,*)) = (<v'>,*)
-    if c[record {<t>;*} ~> record {<t'>,*}](record {<v>;*}) = record {<v'>;*}
-=======
 C[(<t>,*) <: (<t'>,*)]((<v>,*)) = (<v'>,*)
     if C[record {<t>;*} <: record {<t'>,*}](record {<v>;*}) = record {<v'>;*}
->>>>>>> c597333d
 ```
 
 
@@ -1054,11 +994,7 @@
 
 * Roundtripping:
   ```
-<<<<<<< HEAD
-  (<v> : <t>) ⟺ c[<t> <: <t>](<v>) = <v>
-=======
   (<v> : <t>) ⟺ C[<t> <: <t>](<v>) = <v>
->>>>>>> c597333d
   ```
 
 * Soundness of subtyping (or, alternatively, well-definedness of coercion)
@@ -1081,24 +1017,14 @@
   ```
   does not imply
   ```
-<<<<<<< HEAD
-  c[<t1> <: <t3>] = c[<t2> <: <t3>] ⚬ c[<t1> <: <t2>]
-=======
   C[<t1> <: <t3>] = C[<t2> <: <t3>] ⚬ C[<t1> <: <t2>]
->>>>>>> c597333d
   ```
 
   However, it implies
   ```
-<<<<<<< HEAD
-  c[<t1> <: <t3>] ⊒ c[<t2> <: <t3>] ⚬ c[<t1> <: <t2>]
-  ```
-  where ⊒ is the smallest homomorphic, reflexive relation `R` that satisfies `∀ v. R(opt v, null)`.
-=======
   C[<t1> <: <t3>] ~ (C[<t2> <: <t3>] ⚬ C[<t1> <: <t2>])
   ```
   where ~ is the smallest homomorphic, reflexive, symmetric relation that satisfies `∀ v. opt v ~ null`.
->>>>>>> c597333d
 
 The goal of “subtyping completeness” has not been cast into a formal formulation yet.
 
@@ -1324,13 +1250,8 @@
  * checking for the magic number `DIDL`
  * using the inverse of the `T` function to decode the type definitions `(<t>,*)`
  * check that `(<t>,*) <: (<t'>,*)`, else fail
-<<<<<<< HEAD
- * using the inverse of the `M` function, indexed by `(<t>*,)`, to decode the values `(<v>*,)`
- * use the coercion function `c[(<t>,*) <: (<t'>,*)]((<v>*,))` to understand the decoded values at the expected type.
-=======
  * using the inverse of the `M` function, indexed by `(<t>,*)`, to decode the values `(<v>,*)`
  * use the coercion function `C[(<t>,*) <: (<t'>,*)]((<v>,*))` to understand the decoded values at the expected type.
->>>>>>> c597333d
 
 ### Deserialisation of future types
 
