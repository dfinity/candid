--- conflicted
+++ resolved
@@ -2,7 +2,6 @@
 
 ## Unreleased
 
-<<<<<<< HEAD
 ### Candid
 
 * [BREAKING]: type representation was optimized to improve performance:
@@ -21,14 +20,13 @@
 
 * Non-breaking changes:
   + Supports parsing the arguments' names for `func` and `service` (init args).
-=======
+
 ## 2025-08-04
 
 ### Candid 0.10.17
 
 * Non-breaking changes:
   + Fixes a regression in pretty printing when concatenating an empty list of documents
->>>>>>> 7e1bd3b1
 
 ## 2025-07-29
 
