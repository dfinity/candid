--- conflicted
+++ resolved
@@ -3,8 +3,6 @@
 ## Unreleased
 
 ### Candid
-<<<<<<< HEAD
-=======
 
 * [BREAKING]: type representation was optimized to improve performance:
   + In `Type::Var(var)` `var` now has type `TypeKey` instead of `String`. Calling `var.as_str()` returns `&str` and `var.to_string()` returns a `String`. The string representation of indexed variables remains `table{index}` to maintain compatibility with previous versions.
@@ -29,24 +27,11 @@
   + Supports parsing the arguments' names for `func` and `service` (init args).
 
 ## 2025-08-04
->>>>>>> 5f419c57
-
-* [BREAKING]: type representation was optimized to improve performance:
-  + In `Type::Var(var)` `var` now has type `TypeKey` instead of `String`. Calling `var.as_str()` returns `&str` and `var.to_string()` returns a `String`. The string representation of indexed variables remains `table{index}` to maintain compatibility with previous versions.
-  + `TypeEnv` now contains a `HashMap` instead of `BTreeMap`. Code that relied on the iteration order of the map (e.g. `env.0.iter()`) should make use of the newly added `TypeEnv::to_sorted_iter()` method which returns types sorted by their keys.
-  + The `args` field of the `candid::types::internal::Function` struct now is a `Vec<ArgType>` instead of `Vec<Type>`, to preserve argument names.
-  + The `TypeInner::Class` variant now takes `Vec<ArgType>` instead of `Vec<Type>` as its first parameter, to preserve argument names.
+
+### Candid 0.10.17
 
 * Non-breaking changes:
-  + Added `pp_named_args`, `pp_named_init_args` in `pretty::candid` module.
-
-### candid_parser
-
-* Breaking changes:
-  + The `args` field in both `FuncType` and `IDLInitArgs` now have type `Vec<IDLArgType>`.
-
-* Non-breaking changes:
-  + Supports parsing the arguments' names for `func` and `service` (init args).
+  + Fixes a regression in pretty printing when concatenating an empty list of documents
 
 ## 2025-07-29
 
