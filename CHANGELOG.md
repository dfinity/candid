--- conflicted
+++ resolved
@@ -9,22 +9,8 @@
   + `pretty::candid::pp_label` now takes a `&Label` parameter, instead of a `&SharedLabel`.
 
 * Non-breaking changes:
-<<<<<<< HEAD
-  + The following structs have been moved from the `candid_parser` crate to the `candid::types::syntax` module:
-    - `IDLType`
-    - `IDLTypes`
-    - `PrimType`
-    - `FuncType`
-    - `IDLArgType`
-    - `TypeField`
-    - `Dec`
-    - `Binding`
-    - `IDLProg`
-    - `IDLInitArgs`
+  + The following structs have been moved from the `candid_parser` crate to the `candid::types::syntax` module. See the `candid_parser`'s changelog for more details.
   + Changes the warning message for the special opt subtyping rule to be more explicit in `candid::types::subtype::subtype` and `candid::types::subtype::subtype_with_config` functions.
-=======
-  + The following structs have been moved from the `candid_parser` crate to the `candid::types::syntax` module. See the `candid_parser`'s changelog for more details.
->>>>>>> cb167260
 
 ### candid_parser
 
