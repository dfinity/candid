--- conflicted
+++ resolved
@@ -2,12 +2,8 @@
 
 ## Unreleased
 
-<<<<<<< HEAD
 * fix: values of types `reserved` at any context do not coerce into values of type `null`
-* fix: missing fields of type `null` in the textual format are decoded into a default value
-=======
 * fix: missing record fields of type `null` in the textual format are decoded into a default value
->>>>>>> d3502608
 
 ## 2025-10-02
 
