# Changelog

## Unreleased

<<<<<<< HEAD
## 2025-08-04

### Candid 0.10.17

* Non-breaking changes:
  + Fixes a regression in pretty printing when concatenating an empty list of documents
=======
### Candid

* [BREAKING]: type representation was optimized to improve performance:
  + In `Type::Var(var)` `var` now has type `TypeKey` instead of `String`. Calling `var.as_str()` returns `&str` and `var.to_string()` returns a `String`. The string representation of indexed variables remains `table{index}` to maintain compatibility with previous versions.
  + `TypeEnv` now contains a `HashMap` instead of `BTreeMap`. Code that relied on the iteration order of the map (e.g. `env.0.iter()`) should make use of the newly added `TypeEnv::to_sorted_iter()` method which returns types sorted by their keys.
  + The `args` field of the `candid::types::internal::Function` struct now is a `Vec<ArgType>` instead of `Vec<Type>`, to preserve argument names.
  + The `TypeInner::Class` variant now takes `Vec<ArgType>` instead of `Vec<Type>` as its first parameter, to preserve argument names.

* Non-breaking changes:
  + Added `pp_named_args`, `pp_named_init_args` in `pretty::candid` module.

### candid_parser

* Breaking changes:
  + The `args` field in both `FuncType` and `IDLInitArgs` now have type `Vec<IDLArgType>`.

* Non-breaking changes:
  + Supports parsing the arguments' names for `func` and `service` (init args).
>>>>>>> ad5f6eec

## 2025-07-29

### Candid 0.10.16

* Non-breaking changes:
  + Makes the warning message for the special opt subtyping rule more explicit in the `candid::types::subtype::subtype` and `candid::types::subtype::subtype_with_config` functions.
  + Added `pp_label_raw` in `pretty::candid` module.

### candid_parser 0.2.1

* Breaking changes:
  + The `candid_parser::types` module has been renamed to `candid_parser::syntax`.

* Non-breaking changes:
  + Supports collecting line comments as doc comments in the following cases:
    - above services:
      ```
      // This is a valid doc comment for the service
      service : {
        greet : (text) -> (text);
      }
      ```
    - above actor methods:
      ```
      service : {
        // This is a valid doc comment for greet
        greet : (text) -> (text);
      }
      ```
    - above type declarations:
      ```
      // This is a valid doc comment for type A
      type A = record {
        my_field : text;
      };
      ```
    - above record and variant fields:
      ```
      type A = record {
        // This is a valid doc comment for my_field
        my_field : text;
      };

      type B = record {
        // This is a valid doc comment for nat element
        nat;
        text;
      }

      type C = variant {
        // This is a valid doc comment for my_variant_field
        my_variant_field : nat;
      };
      ```
  + Adds the `IDLMergedProg` struct, used to collect the syntax types when parsing Candid declarations.
  + Supports reflecting doc comments from Candid declarations to the generated bindings. To enable this feature, we had to change the following:
    - The `candid_parser::bindings::motoko::compile` function now takes an additional `&IDLMergedProg` parameter.
    - The `candid_parser::bindings::rust::compile` function now takes an additional `&IDLMergedProg` parameter.
    - The `candid_parser::bindings::typescript::compile` function now takes an additional `&IDLMergedProg` parameter.
    - The `candid::pretty::syntax` module has been added. It exposes the `pretty_print` function, which is used to pretty print the `IDLMergedProg` struct. The behavior is similar to the already existing `candid::pretty::candid::compile` function, but uses the syntax types instead of the candid types.
  + Supports reflecting doc comments from Rust canister methods to the Candid generated bindings. Example:
    ```rust
    /// Doc comment for greet,
    /// even on multiple lines
    #[candid_method(query)]
    fn greet(name: &str) -> String {
      format!("Hello, {name}!")
    }
    ```
    The generated Candid bindings will then look like this:
    ```candid
    service : {
      // Doc comment for greet,
      // even on multiple lines
      greet : (text) -> (text);
    }
    ```

    To support this feature, hhe following have been added:
    - `candid::pretty::candid::DocComments` struct, which is used to collect doc comments from Rust canister methods, in the `candid_derive::export_service` macro.
    - `candid::pretty::candid::compile_with_docs` function, which takes a `&DocComments` parameter.

### candid_derive 0.10.16

* Starting this release, candid_derive is versioned in lockstep with candid.
* Keeps argument names for Rust functions.

### didc 0.5.0

* Breaking changes:
  + The `didc test` subcommand has been removed.

### candiff

The source code of this tool has been removed, as it was deprecated in [PR#405](https://github.com/dfinity/candid/pull/405).

## 2025-05-15

### Candid 0.10.14

* Add a series of decoder functions which provide convenience for ic-cdk macros usage.

## 2025-01-22

### Candid 0.10.13

* Add `ArgumentEncoder::encode_ref`, `utils::{write_args, encode_args}` that don't consume the value when encoding.

## 2025-01-15

### Candid 0.10.12

* Implement `CandidType` for `std::marker::PhantomData`.

## 2024-12-10

### Candid 0.10.11

* Add `IDLBuilder.try_reserve_value_serializer_capacity()` to reserve capacity before serializing a large amount of data.

## 2024-05-03

### Candid 0.10.10

* Add `candid::MotokoResult` type. Use `motoko_result.into_result()` to convert the value into Rust result, and `rust_result.into()` to get Motoko result.

### candid_parser 0.2.0-beta

* Breaking changes:
  + Rewrite `configs` and `random` modules, adapting TOML format as the parser. `configs` module is no longer under a feature flag, and no longer depend on dhall.
  + Rewrite Rust bindgen to use the new `configs` module. Use `emit_bindgen` to generate type bindings, and use `output_handlebar` to provide a handlebar template for the generated module. `compile` function provides a default template. The generated file without config is exactly the same as before.
* Non-breaking changes:
  + `utils::check_rust_type` function to check if a Rust type implements the provided candid type.

## 2024-04-11

### Candid 0.10.5 -- 0.10.9

* Switch `HashMap` to `BTreeMap` in serialization and `T::ty()`. This leads to around 20% perf improvement for serializing complicated types.
* Disable memoization for unrolled types in serialization to save cycle cost. In some cases, type table can get slightly larger, but it's worth the trade off.
* Fix bug in `text_size`
* Fix decoding cost calculation overflow
* Fix length check in decoding principal type
* Implement `CandidType` for `serde_bytes::ByteArray`
* Add `pretty::candid::pp_init_args` function to pretty print init args

## 2024-02-27

### Candid 0.10.4

* Support `#[serde(rename = "")]` with arbitrary string.
* Fix a performance bug in the type table parsing.
* Allow setting decoding quota for deserialization with the following new functions: `candid::decode_args_with_config`, `candid::utils::decode_args_with_config_debug`, `candid::decode_one_with_config`, `candid::Decode!([config]; &bytes, T)`, `candid::Decode!(@Debug [config]; &bytes, T)`, `IDLArgs::from_bytes_with_types_with_config` and `IDLArgs::from_bytes_with_config`. The original decoding method remains to be non-metered.

### candid_parser 0.1.4

* Fix Typescript binding for init args.

## 2024-01-30

### Candid 0.10.3

* Fix parser when converting `vec { number }` into `blob` type.

### candid_parser 0.1.3

* Add Typescript binding for init args.

### Candid UI

* Fix HTTP header.
* Fix agent routing when running in remote environments.

## 2024-01-03

### Candid 0.10.2

* Fix display `IDLValue::Blob` to allow "\n\t" in ascii characters.

### candid_parser 0.1.2

* Add an "assist" feature. Given a type, construct Candid value in the terminal with interactive dialogue.

### didc 0.3.6

* Add `didc assist` command.
* Fix `didc decode --format blob`.

## 2023-12-15

### Candid 0.10.1

* Add `candid::types::value::try_from_candid_type` to convert Rust type to `IDLValue`.
* Display `IDLValue::Blob` in ascii character only when the whole blob are ascii characters.

### candid_parser 0.1.1

* Add `import service` in parser to allow merging services.

### ic_principal 0.1.1

* Export `PRINCIPAL_MAX_LENGTH` as a public constant.
* Make all dependencies optional.

### Candid UI

* Add II integration with URL parameter `ii` and `origin`.

## 2023-11-16 (Rust 0.10.0)

### Breaking changes

* The original `candid` crate is split into three crates:
  * `candid`: mainly for Candid data (de-)serialization.
    + `candid::bindings::candid` moves to `candid::pretty::candid`. `candid::pretty` moves to `candid::pretty::utils`. These modules are only available under feature flag `printer` (enabled by default).
    + `candid::{Int, Nat}` is only available under feature flag `bignum` (enabled by default). If this feature is not enabled, you can use `i128/u128` for `int/nat` type.
    + Remove operator for `i32` and `Nat`.
    + Add `IDLValue::Blob(Vec<u8>)` enum for efficient handling of blob value.
    + `candid::types::number::pp_num_str` moves to `candid::utils::pp_num_str`.
    + `candid::types::value` module is only availble under feature flag `value`.
    + `mute_warning` feature flag is removed, use `candid::types::subtype_with_config` instead.
  * `candid_parser`: used to be the `parser` and `bindings` module in `candid` crate.
    + Remove `FromStr` trait for `IDLArgs` and `IDLValue`. Use `parse_idl_args` and `parse_idl_value` respectively instead.
    + `TypeEnv.ast_to_type` becomes `candid_parser::typing::ast_to_type`.
    + `bindings::rust::Config` uses builder pattern.
    + `candid` is re-exported in `candid_parser::candid`.
    + `candid::*` is re-exported in `candid_parser`.
  * `ic_principal`: only for `Principal` and `PrincipalError`.

### Non-breaking changes

* Add `candid::types::subtype_with_config` to control the error reporting level of special opt rule.
* Add `Type.is_blob(env)` method to check if a type is a blob type.
* Fix TS binding for `variant {}`.

## Rust 0.9.9 -- 0.9.11

* Set different config values for `full_error_message` and `zero_sized_values` for Wasm and non-Wasm target.
* Fix subtyping error message for empty type.
* Remove name duplication check in `candid_method` to avoid errors on certain IDEs.
* Improvements in Candid UI
  + Add II button, thanks to @Web3NL.
  + Support streaming download of profiling data.

## 2023-09-27

### Rust 0.9.8

* Implement `CandidType` for `std::cmp::Reverse`.
* Rust codegen: add `pub` for struct fields.
* Fix `merge_init_types` and `instantiate_candid` when the main actor refers to a variable.

### Candid UI

* Draw flamegraph for canister upgrade
* Upstream fix from `merge_init_types`

## Rust 0.9.7

* Add `utils::merge_init_args` to parse and merge `candid:args` metadata, and add the same endpoint in Candid UI.
* Add `record!` and `variant!` macro to generate record and variant type AST.
* Allow trailing comma in `func!` macro.
* Add `minize_error_message` to `IDLDeserialize::Config`.

## 2023-09-05 (Rust 0.9.6)

* Improve Rust binding generation: 1) Fix generated code for agent; 2) Generated names conform to Rust convention: Pascal case for type names and enum tags; snake case for function names.
* Fix a bug when deriving empty struct/tuple enum tag, e.g., `#[derive(CandidType)] enum T { A{}, B() }`.
* Add `IDLDeserialize::new_with_config` to control deserializer behavior. For now, you can only bound the size of zero sized values.

## 2023-07-25 (Rust 0.9.2--0.9.5)

* Fix error message for `subtype::equal` to report the correct missing label.
* Recover subtype error from custom deserializer. This fixes some custom types for not applying special opt rule.
* Fix Candid UI to support composite query.
* Internally, move away from `BigInt::try_into` to allow more build targets, e.g. WASI and iOS.
* Spec change: allow `record {} <: record {null}`.
* Fix length counting of zero sized values.
* Remove `arc_type` feature.

## 2023-07-11

### Rust (0.9.1)

* `utils::service_equal` to check if two service are structurally equal under variable renaming.
* `utils::instantiate_candid` to generate metadata from did file: separate init args, flatten imports. For now, comments in the original did file is not preserved.
* `impl From<Func/Service>` trait for `define_function/define_service` macros.
* Make `bindings::candid::pp_args` a public method.
* Bump dependencies, notably `pretty`, `logos` and `syn`.

### Candid UI

* Bump agent-js to fix the new response code change
* Bump candid to 0.9

### didc

* Add a strict mode for `didc check` which checks for structural equality instead of backward compatibility.

## 2023-06-30 (Rust 0.9.0)

### Breaking changes:

* Deserializer only checks subtyping for reference types, fully conforming to Candid spec 1.4. You can now decode `opt variant` even if the variant tags are not the same, allowing upgrading variant types without breaking the client code.
* The old `candid::Type` is now `candid::TypeInner`, and `Type` is a newtype of `Rc<TypeInner>`. This change significantly improves deserialization performance (25% -- 50% improvements)
* `candid::parser` module is only available under feature flag `"parser"`. This significantly cuts down compilation time and Wasm binary size
* Disable the use of `candid::Func` and `candid::Service` to avoid footguns. Use `define_function!` and `define_service!` macro instead
* `candid::parser::typing::TypeEnv` moved to `candid::types::TypeEnv`. Use of `candid::TypeEnv` is not affected
* `candid::parser::types::FuncMode` moved to `candid::types::FuncMode`
* `candid::parser::value` moved to `candid::types::value`
* `candid::parser::pretty` moved to `candid::bindings::candid::value`
* Deprecate `ToDoc` trait for pretty printing `IDLProg`, use `candid::bindings::candid` module instead
* Deprecate `candid::codegen`, use `candid::bindings` instead
* In `candid::bindings::rust`, there is a `Config` struct to control how Rust bindings are generated

### Non-breaking changes:

* Macros for constructing type AST nodes: `service!`, `func!` and `field!`
* Support future types
* Bound recursion depth in deserialization for non-Wasm target (Wasm canister doesn't have a specified C ABI, and runs in a sandbox. It's okay to stack overflow)
* Limit the size of vec null/reversed in deserialization
* `Nat` serialization for JSON and CBOR
* Support custom candid path for `export_service!`
* Support `composite_query` function annotation

## 2022-11-17 (Rust 0.8.3 -- 0.8.4)

* Bug fix in TS bindings
* Pretty print numbers

## 2022-10-06 (Rust 0.8.2)

* Downgrade `serde_dhall` for license issue.

## 2022-10-04 (Rust 0.8.1)

* Fix: missing impl serde traits for `Principal`

## 2022-09-27 (Rust 0.8.0)

* Move `Principal` into this crate, no more re-export `ic-types`

## 2022-09-22 (Rust 0.7.17)

* Bump `ic-types` to `0.5` (fixing `lookup_path` for hash trees)

## 2022-08-09 (Rust 0.7.16)

* Implement `CandidType` for `Rc` and `Arc`
* Fix TS binding for TypedArray
* Fix float tokenizer
* Derive `Serialize` for `Int` and `Nat`

## 2022-07-13

### Rust (0.7.15)

* Fix parser: underscore for hexnum; semicolon at the EOF
* Fix semicolon in Rust binding
* Derive `Copy`, `Eq`, `Default` for `Reserved`
* Bump `ic-types` to `0.4`

### Candid UI

* Fetch did file from canister metadata
* Deprecate `localhost/_/candid` endpoint
* Fetch name section from metadata (instrumented code)
* Bug fix for encoding `vec nat8` types
* Disable profiler for query methods

## 2022-03-30 (Rust 0.7.11 -- 0.7.14)

* Update service methods in TS bindings to use ActorMethod, the type used by agent-js's Actor class
* Infer the type of `vec {}` to `vec empty` to satisfy subtype checking
* Expose more internal structures

## 2022-01-06 (Rust 0.7.10)

* Bump ic-types to 0.3
* `candid::utils::service_compatible` to check for upgrade compatibility of two service types

## 2021-12-20 

### Rust (0.7.9)

* Generate Rust binding from Candid file (experimental)
* Ignore init args for subtype checking
* Pretty print text value with escape_debug
* More visitors for Nat and Int type

### Candid UI

* Flamegraph when profiling feature is enabled

## 2021-09-30 (Rust 0.7.8)

* Fix `subtype` function to take only one env. To check subtyping from two did files, use `env.merge_type(env2, ty2)` to merge the env and rename variable names.

## 2021-09-09

* Release ARM binary for `didc`
* Refine the spec for opt rules

## 2021-08-17

### Rust (0.7.5 -- 0.7.7)

* Support import when parsing did files with `check_file` function 
* Fix TypeScript binding for reference types

### Candid UI

* Report profiling info when `__get_cycles` method is available
* Add binding generation and subtype checking for Candid UI canister

## 2021-07-07 (Rust 0.7.2 -- 0.7.4)

* Update TypeScript binding to better integrate with dfx
* Set `is_human_readable` to false in Deserializer

## 2021-06-30 (Rust 0.7.1)

* Update JS binding to use `Principal` from `@dfinity/principal`
* Add `#[candid_path("path_to_candid")]` helper attribute to the candid derive macro
* Update `ic-types` to 0.2.0

## 2021-06-03 

### Spec

* Update spec to introduce subtyping check in deserialization [#168](https://github.com/dfinity/candid/pull/168)
* Coq proof for subtype check
* Update test suite to conform with the new spec

### Rust (0.7.0)

#### Breaking changes

* Require full subtype checking in deserialization. This removes undefined behavior when trying to decode
  variant and empty vector at types that are not supertype of the wire type.
* Deserialization requires both `Deserialize` and `CandidType` trait.
* `de::ArgumentDecoder`, `ser::ArgumentEncoder` moved to `utils::{ArgumentDecoder, ArgumentEncoder}`.
* `types::subtype` returns `Result<()>` instead of `bool` for better error message.
* Disable subtyping conversion for opt rules in `IDLValue.annotate_type`.
* Display type annotations for number types.

#### Non-breaking changes

* Better error messages in deserialization
* Remove unnessary `reqwest` dependency
* Implement CandidType for `str`

### Tools

* `didc bind` to support Motoko bindings
* `didc hash` to compute hash of a field name
* `didc decode` can decode blob format
* Candid UI canister

## 2021-04-07 (Rust 0.6.19 -- 0.6.21)

* Fix a bug for serializing recursive values in Rust CDK [#210](https://github.com/dfinity/candid/pull/210)
* Use BigInt in JS/TS binding
* Fix TypeScript binding for tuple
* Rust support for Func and Service value

## 2021-03-17 

### Rust (0.6.18)

* `#[candid_method(init)]` to support init arguments in service actor
* Subtyping check for Candid types
* Handle subtyping for `reserved` and `int` in decoding

### Other

* Benchmark for Rust library with criterion
* `didc check` and `didc subtype` command to check for subtyping
* Conditional running CI for Coq or Rust library

## 2021-03-04 (Rust 0.6.17)

* Support `serde_bytes` for efficient handling of `&[u8]` and `Vec<u8>`

## 2021-02-11

### Rust (0.6.16)

* Typescript binding for Candid
* Support more native Rust types: Path, PathBuf, VecDeque, LinkedList, BinaryHeap, Cow, Cell, RefCell

### Other

* Documentation for type mapping and howto section
* `didc bind` to generate typescript binding

## 2021-02-01

### Rust (0.6.14 -- 0.6.15)

* Generate random Candid values
* Sort method names lexicographically

### Other

* Candid user guide
* More Coq proof for MiniCandid
* `didc random` command and an experimental config file

## 2021-01-12 (Rust 0.6.13)

* Better pretty printer for Candid value

## 2021-01-06

### Rust (0.6.12)

* Support reference types
* Support more native Rust types: HashMap, HashSet, BTreeMap, BTreeSet, i128, u128
* Bug fix for empty record detection when deserializing to native Rust types

### Other

* Test suites for reference types
* `didc encode` supports outputing blob format

## 2020-12-07

### Spec

* Bug fix for opt subtyping
* Formalize definitions of IDL-soundness in Coq

### Rust (0.6.11)

* Support the opt subtyping rules
* Allow using Rust keyword as field label

### Tests

* Add opt subtyping tests

## 2020-11-05

### Spec

* Rewrite description of deserialization [#128](https://github.com/dfinity/candid/pull/128)

### Rust (0.6.9 -- 0.6.10)

* Add result getter for serializer
* Implement CandidType for std::time::SystemTime and Duration

## 2020-10-20

### Spec

* Add service initialization parameters [#88](https://github.com/dfinity/candid/pull/88)
* Reverse subtyping on records and variants [#110](https://github.com/dfinity/candid/pull/110)

### Rust (0.6.4 -- 0.6.8)

* Support service constructor
* Export `init` types in JS binding for service constructor
* Improve pretty-printing for Candid values: underscore for numerals, blob shorthand for `vec nat8`.
* Disable pretty-printing for large vectors.
* Add attribute `#[candid_method]` to derive Candid types for functions.
* Add a feature flag `cdk` to generate candid path specifically for Rust CDK.

### Tools

* Candid UI canister to render a web UI for all running canisters on the network.

## 2020-09-10 (Rust 0.6.2 -- 0.6.3)

* Fix a bug when decoding nested record values.

## 2020-09-10 (Rust 0.6.1)

* Add `encode_args` and `decode_args` functions to encode/decode sequence of arguments.

## 2020-09-02 (Rust 0.6.0)

* Use `ic-types` for Principal (breaking change)
* Support type annotations in parsing Candid values
* Support float e notation
* Support nested comments
* Pretty print decoded candid values
* New lexer using the `logos` crate
* Use `codespan-reporting` to report Rust-like parsing errors

## 2020-08-24

### Rust (0.5.3)

* Fix deserialization to validate type table and detect infinite loop in `type T = record { T }`
* Fix serialization for newtype struct
* Display trait for pretty printing `types::Type`

### Tests

* More test suites for prim and construct types
* Tools for emitting JavaScript tests from Candid test suites

## 2020-08-18

### Tools

* Publish `didc` and `candiff` binary in the release
* Generate JS tests from the Candid test suites

## 2020-08-14

### Spec

* No longer requires the shortest LEB128 number in deserialization [#79](https://github.com/dfinity/candid/pull/79)

### Rust 

* Parser improvements:
  + Floats in fractional number, no e-notation yet
  + Comments (no nested comments)
  + Blob shorthand for `vec nat8` value
  + Fix text parser to valiate utf-8 encoding
* Bounds check for bool and text
* Type annotation for reserved

### Tools

* Initial commit for didc and candiff tools
* Add Candid test suite<|MERGE_RESOLUTION|>--- conflicted
+++ resolved
@@ -2,14 +2,6 @@
 
 ## Unreleased
 
-<<<<<<< HEAD
-## 2025-08-04
-
-### Candid 0.10.17
-
-* Non-breaking changes:
-  + Fixes a regression in pretty printing when concatenating an empty list of documents
-=======
 ### Candid
 
 * [BREAKING]: type representation was optimized to improve performance:
@@ -28,7 +20,6 @@
 
 * Non-breaking changes:
   + Supports parsing the arguments' names for `func` and `service` (init args).
->>>>>>> ad5f6eec
 
 ## 2025-07-29
 
