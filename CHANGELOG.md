# Changelog

## Unreleased

<<<<<<< HEAD
### Candid

* [BREAKING]: type representation was optimized to improve performance:
  + In `Type::Var(var)` `var` now has type `TypeKey` instead of `String`. Calling `var.as_str()` returns `&str` and `var.to_string()` returns a `String`. The string representation of indexed variables remains `table{index}` to maintain compatibility with previous versions.
  + `TypeEnv` now contains a `HashMap` instead of `BTreeMap`. Code that relied on the iteration order of the map (e.g. `env.0.iter()`) should make use of the newly added `TypeEnv::to_sorted_iter()` method which returns types sorted by their keys.
  + The `args` field of the `candid::types::internal::Function` struct now is a `Vec<ArgType>` instead of `Vec<Type>`, to preserve argument names.
  + The `TypeInner::Class` variant now takes `Vec<ArgType>` instead of `Vec<Type>` as its first parameter, to preserve argument names.

* [BREAKING]: Removed the `candid::pretty::concat` function
  + `candid::pretty::enclose` and `candid::pretty:enclose_space` don't collapse the separators on empty documents anymore

* Non-breaking changes:
  + Added `pp_named_args`, `pp_named_init_args` in `pretty::candid` module.
  + The `JavaScript` `didc` target now exports its generated IDL type objects.
  + The `JavaScript` and `TypeScript` `didc` targets now export `idlService` and `idlInitArgs` (non-factory-function altneratives to `idlFactory` and `init`).

### candid_parser

* Breaking changes:
  + The `args` field in both `FuncType` and `IDLInitArgs` now have type `Vec<IDLArgType>`.

* Non-breaking changes:
  + Supports parsing the arguments' names for `func` and `service` (init args).
=======
* fix: subtyping and coercion rules for optional types
* fix: coercion of values into nested optional types
* fix: values of types `reserved` at any context do not coerce into values of type `null`
* fix: missing record fields of type `null` in the textual format are decoded into a default value
>>>>>>> 98eaa210

## 2025-10-02

### candid_parser 0.2.2

* Non-breaking changes:
  + fix: ignore inline comments or separated by newlines

### didc 0.5.2

* Non-breaking changes:
  + fix: ignore inline comments or separated by newlines

## 2025-09-15

### Candid 0.10.19

* Non-breaking changes:
  + Fixes a compatibility issue with `serde` v1.0.220 and later.

## 2025-09-03

### Candid 0.10.18

* Non-breaking changes:
  + Implement `serde::Serialize` and `PartialOrd`, `Ord`, `Hash` for the `Reserved` type.

## 2025-08-04

### Candid 0.10.17

* Non-breaking changes:
  + Fixes a regression in pretty printing when concatenating an empty list of documents

## 2025-07-29

### Candid 0.10.16

* Non-breaking changes:
  + Makes the warning message for the special opt subtyping rule more explicit in the `candid::types::subtype::subtype` and `candid::types::subtype::subtype_with_config` functions.
  + Added `pp_label_raw` in `pretty::candid` module.

### candid_parser 0.2.1

* Breaking changes:
  + The `candid_parser::types` module has been renamed to `candid_parser::syntax`.

* Non-breaking changes:
  + Supports collecting line comments as doc comments in the following cases:
    - above services:
      ```
      // This is a valid doc comment for the service
      service : {
        greet : (text) -> (text);
      }
      ```
    - above actor methods:
      ```
      service : {
        // This is a valid doc comment for greet
        greet : (text) -> (text);
      }
      ```
    - above type declarations:
      ```
      // This is a valid doc comment for type A
      type A = record {
        my_field : text;
      };
      ```
    - above record and variant fields:
      ```
      type A = record {
        // This is a valid doc comment for my_field
        my_field : text;
      };

      type B = record {
        // This is a valid doc comment for nat element
        nat;
        text;
      }

      type C = variant {
        // This is a valid doc comment for my_variant_field
        my_variant_field : nat;
      };
      ```
  + Adds the `IDLMergedProg` struct, used to collect the syntax types when parsing Candid declarations.
  + Supports reflecting doc comments from Candid declarations to the generated bindings. To enable this feature, we had to change the following:
    - The `candid_parser::bindings::motoko::compile` function now takes an additional `&IDLMergedProg` parameter.
    - The `candid_parser::bindings::rust::compile` function now takes an additional `&IDLMergedProg` parameter.
    - The `candid_parser::bindings::typescript::compile` function now takes an additional `&IDLMergedProg` parameter.
    - The `candid::pretty::syntax` module has been added. It exposes the `pretty_print` function, which is used to pretty print the `IDLMergedProg` struct. The behavior is similar to the already existing `candid::pretty::candid::compile` function, but uses the syntax types instead of the candid types.
  + Supports reflecting doc comments from Rust canister methods to the Candid generated bindings. Example:
    ```rust
    /// Doc comment for greet,
    /// even on multiple lines
    #[candid_method(query)]
    fn greet(name: &str) -> String {
      format!("Hello, {name}!")
    }
    ```
    The generated Candid bindings will then look like this:
    ```candid
    service : {
      // Doc comment for greet,
      // even on multiple lines
      greet : (text) -> (text);
    }
    ```

    To support this feature, hhe following have been added:
    - `candid::pretty::candid::DocComments` struct, which is used to collect doc comments from Rust canister methods, in the `candid_derive::export_service` macro.
    - `candid::pretty::candid::compile_with_docs` function, which takes a `&DocComments` parameter.

### candid_derive 0.10.16

* Starting this release, candid_derive is versioned in lockstep with candid.
* Keeps argument names for Rust functions.

### didc 0.5.0

* Breaking changes:
  + The `didc test` subcommand has been removed.

### candiff

The source code of this tool has been removed, as it was deprecated in [PR#405](https://github.com/dfinity/candid/pull/405).

## 2025-05-15

### Candid 0.10.14

* Add a series of decoder functions which provide convenience for ic-cdk macros usage.

## 2025-01-22

### Candid 0.10.13

* Add `ArgumentEncoder::encode_ref`, `utils::{write_args, encode_args}` that don't consume the value when encoding.

## 2025-01-15

### Candid 0.10.12

* Implement `CandidType` for `std::marker::PhantomData`.

## 2024-12-10

### Candid 0.10.11

* Add `IDLBuilder.try_reserve_value_serializer_capacity()` to reserve capacity before serializing a large amount of data.

## 2024-05-03

### Candid 0.10.10

* Add `candid::MotokoResult` type. Use `motoko_result.into_result()` to convert the value into Rust result, and `rust_result.into()` to get Motoko result.

### candid_parser 0.2.0-beta

* Breaking changes:
  + Rewrite `configs` and `random` modules, adapting TOML format as the parser. `configs` module is no longer under a feature flag, and no longer depend on dhall.
  + Rewrite Rust bindgen to use the new `configs` module. Use `emit_bindgen` to generate type bindings, and use `output_handlebar` to provide a handlebar template for the generated module. `compile` function provides a default template. The generated file without config is exactly the same as before.
* Non-breaking changes:
  + `utils::check_rust_type` function to check if a Rust type implements the provided candid type.

## 2024-04-11

### Candid 0.10.5 -- 0.10.9

* Switch `HashMap` to `BTreeMap` in serialization and `T::ty()`. This leads to around 20% perf improvement for serializing complicated types.
* Disable memoization for unrolled types in serialization to save cycle cost. In some cases, type table can get slightly larger, but it's worth the trade off.
* Fix bug in `text_size`
* Fix decoding cost calculation overflow
* Fix length check in decoding principal type
* Implement `CandidType` for `serde_bytes::ByteArray`
* Add `pretty::candid::pp_init_args` function to pretty print init args

## 2024-02-27

### Candid 0.10.4

* Support `#[serde(rename = "")]` with arbitrary string.
* Fix a performance bug in the type table parsing.
* Allow setting decoding quota for deserialization with the following new functions: `candid::decode_args_with_config`, `candid::utils::decode_args_with_config_debug`, `candid::decode_one_with_config`, `candid::Decode!([config]; &bytes, T)`, `candid::Decode!(@Debug [config]; &bytes, T)`, `IDLArgs::from_bytes_with_types_with_config` and `IDLArgs::from_bytes_with_config`. The original decoding method remains to be non-metered.

### candid_parser 0.1.4

* Fix Typescript binding for init args.

## 2024-01-30

### Candid 0.10.3

* Fix parser when converting `vec { number }` into `blob` type.

### candid_parser 0.1.3

* Add Typescript binding for init args.

### Candid UI

* Fix HTTP header.
* Fix agent routing when running in remote environments.

## 2024-01-03

### Candid 0.10.2

* Fix display `IDLValue::Blob` to allow "\n\t" in ascii characters.

### candid_parser 0.1.2

* Add an "assist" feature. Given a type, construct Candid value in the terminal with interactive dialogue.

### didc 0.3.6

* Add `didc assist` command.
* Fix `didc decode --format blob`.

## 2023-12-15

### Candid 0.10.1

* Add `candid::types::value::try_from_candid_type` to convert Rust type to `IDLValue`.
* Display `IDLValue::Blob` in ascii character only when the whole blob are ascii characters.

### candid_parser 0.1.1

* Add `import service` in parser to allow merging services.

### ic_principal 0.1.1

* Export `PRINCIPAL_MAX_LENGTH` as a public constant.
* Make all dependencies optional.

### Candid UI

* Add II integration with URL parameter `ii` and `origin`.

## 2023-11-16 (Rust 0.10.0)

### Breaking changes

* The original `candid` crate is split into three crates:
  * `candid`: mainly for Candid data (de-)serialization.
    + `candid::bindings::candid` moves to `candid::pretty::candid`. `candid::pretty` moves to `candid::pretty::utils`. These modules are only available under feature flag `printer` (enabled by default).
    + `candid::{Int, Nat}` is only available under feature flag `bignum` (enabled by default). If this feature is not enabled, you can use `i128/u128` for `int/nat` type.
    + Remove operator for `i32` and `Nat`.
    + Add `IDLValue::Blob(Vec<u8>)` enum for efficient handling of blob value.
    + `candid::types::number::pp_num_str` moves to `candid::utils::pp_num_str`.
    + `candid::types::value` module is only availble under feature flag `value`.
    + `mute_warning` feature flag is removed, use `candid::types::subtype_with_config` instead.
  * `candid_parser`: used to be the `parser` and `bindings` module in `candid` crate.
    + Remove `FromStr` trait for `IDLArgs` and `IDLValue`. Use `parse_idl_args` and `parse_idl_value` respectively instead.
    + `TypeEnv.ast_to_type` becomes `candid_parser::typing::ast_to_type`.
    + `bindings::rust::Config` uses builder pattern.
    + `candid` is re-exported in `candid_parser::candid`.
    + `candid::*` is re-exported in `candid_parser`.
  * `ic_principal`: only for `Principal` and `PrincipalError`.

### Non-breaking changes

* Add `candid::types::subtype_with_config` to control the error reporting level of special opt rule.
* Add `Type.is_blob(env)` method to check if a type is a blob type.
* Fix TS binding for `variant {}`.

## Rust 0.9.9 -- 0.9.11

* Set different config values for `full_error_message` and `zero_sized_values` for Wasm and non-Wasm target.
* Fix subtyping error message for empty type.
* Remove name duplication check in `candid_method` to avoid errors on certain IDEs.
* Improvements in Candid UI
  + Add II button, thanks to @Web3NL.
  + Support streaming download of profiling data.

## 2023-09-27

### Rust 0.9.8

* Implement `CandidType` for `std::cmp::Reverse`.
* Rust codegen: add `pub` for struct fields.
* Fix `merge_init_types` and `instantiate_candid` when the main actor refers to a variable.

### Candid UI

* Draw flamegraph for canister upgrade
* Upstream fix from `merge_init_types`

## Rust 0.9.7

* Add `utils::merge_init_args` to parse and merge `candid:args` metadata, and add the same endpoint in Candid UI.
* Add `record!` and `variant!` macro to generate record and variant type AST.
* Allow trailing comma in `func!` macro.
* Add `minize_error_message` to `IDLDeserialize::Config`.

## 2023-09-05 (Rust 0.9.6)

* Improve Rust binding generation: 1) Fix generated code for agent; 2) Generated names conform to Rust convention: Pascal case for type names and enum tags; snake case for function names.
* Fix a bug when deriving empty struct/tuple enum tag, e.g., `#[derive(CandidType)] enum T { A{}, B() }`.
* Add `IDLDeserialize::new_with_config` to control deserializer behavior. For now, you can only bound the size of zero sized values.

## 2023-07-25 (Rust 0.9.2--0.9.5)

* Fix error message for `subtype::equal` to report the correct missing label.
* Recover subtype error from custom deserializer. This fixes some custom types for not applying special opt rule.
* Fix Candid UI to support composite query.
* Internally, move away from `BigInt::try_into` to allow more build targets, e.g. WASI and iOS.
* Spec change: allow `record {} <: record {null}`.
* Fix length counting of zero sized values.
* Remove `arc_type` feature.

## 2023-07-11

### Rust (0.9.1)

* `utils::service_equal` to check if two service are structurally equal under variable renaming.
* `utils::instantiate_candid` to generate metadata from did file: separate init args, flatten imports. For now, comments in the original did file is not preserved.
* `impl From<Func/Service>` trait for `define_function/define_service` macros.
* Make `bindings::candid::pp_args` a public method.
* Bump dependencies, notably `pretty`, `logos` and `syn`.

### Candid UI

* Bump agent-js to fix the new response code change
* Bump candid to 0.9

### didc

* Add a strict mode for `didc check` which checks for structural equality instead of backward compatibility.

## 2023-06-30 (Rust 0.9.0)

### Breaking changes:

* Deserializer only checks subtyping for reference types, fully conforming to Candid spec 1.4. You can now decode `opt variant` even if the variant tags are not the same, allowing upgrading variant types without breaking the client code.
* The old `candid::Type` is now `candid::TypeInner`, and `Type` is a newtype of `Rc<TypeInner>`. This change significantly improves deserialization performance (25% -- 50% improvements)
* `candid::parser` module is only available under feature flag `"parser"`. This significantly cuts down compilation time and Wasm binary size
* Disable the use of `candid::Func` and `candid::Service` to avoid footguns. Use `define_function!` and `define_service!` macro instead
* `candid::parser::typing::TypeEnv` moved to `candid::types::TypeEnv`. Use of `candid::TypeEnv` is not affected
* `candid::parser::types::FuncMode` moved to `candid::types::FuncMode`
* `candid::parser::value` moved to `candid::types::value`
* `candid::parser::pretty` moved to `candid::bindings::candid::value`
* Deprecate `ToDoc` trait for pretty printing `IDLProg`, use `candid::bindings::candid` module instead
* Deprecate `candid::codegen`, use `candid::bindings` instead
* In `candid::bindings::rust`, there is a `Config` struct to control how Rust bindings are generated

### Non-breaking changes:

* Macros for constructing type AST nodes: `service!`, `func!` and `field!`
* Support future types
* Bound recursion depth in deserialization for non-Wasm target (Wasm canister doesn't have a specified C ABI, and runs in a sandbox. It's okay to stack overflow)
* Limit the size of vec null/reversed in deserialization
* `Nat` serialization for JSON and CBOR
* Support custom candid path for `export_service!`
* Support `composite_query` function annotation

## 2022-11-17 (Rust 0.8.3 -- 0.8.4)

* Bug fix in TS bindings
* Pretty print numbers

## 2022-10-06 (Rust 0.8.2)

* Downgrade `serde_dhall` for license issue.

## 2022-10-04 (Rust 0.8.1)

* Fix: missing impl serde traits for `Principal`

## 2022-09-27 (Rust 0.8.0)

* Move `Principal` into this crate, no more re-export `ic-types`

## 2022-09-22 (Rust 0.7.17)

* Bump `ic-types` to `0.5` (fixing `lookup_path` for hash trees)

## 2022-08-09 (Rust 0.7.16)

* Implement `CandidType` for `Rc` and `Arc`
* Fix TS binding for TypedArray
* Fix float tokenizer
* Derive `Serialize` for `Int` and `Nat`

## 2022-07-13

### Rust (0.7.15)

* Fix parser: underscore for hexnum; semicolon at the EOF
* Fix semicolon in Rust binding
* Derive `Copy`, `Eq`, `Default` for `Reserved`
* Bump `ic-types` to `0.4`

### Candid UI

* Fetch did file from canister metadata
* Deprecate `localhost/_/candid` endpoint
* Fetch name section from metadata (instrumented code)
* Bug fix for encoding `vec nat8` types
* Disable profiler for query methods

## 2022-03-30 (Rust 0.7.11 -- 0.7.14)

* Update service methods in TS bindings to use ActorMethod, the type used by agent-js's Actor class
* Infer the type of `vec {}` to `vec empty` to satisfy subtype checking
* Expose more internal structures

## 2022-01-06 (Rust 0.7.10)

* Bump ic-types to 0.3
* `candid::utils::service_compatible` to check for upgrade compatibility of two service types

## 2021-12-20

### Rust (0.7.9)

* Generate Rust binding from Candid file (experimental)
* Ignore init args for subtype checking
* Pretty print text value with escape_debug
* More visitors for Nat and Int type

### Candid UI

* Flamegraph when profiling feature is enabled

## 2021-09-30 (Rust 0.7.8)

* Fix `subtype` function to take only one env. To check subtyping from two did files, use `env.merge_type(env2, ty2)` to merge the env and rename variable names.

## 2021-09-09

* Release ARM binary for `didc`
* Refine the spec for opt rules

## 2021-08-17

### Rust (0.7.5 -- 0.7.7)

* Support import when parsing did files with `check_file` function
* Fix TypeScript binding for reference types

### Candid UI

* Report profiling info when `__get_cycles` method is available
* Add binding generation and subtype checking for Candid UI canister

## 2021-07-07 (Rust 0.7.2 -- 0.7.4)

* Update TypeScript binding to better integrate with dfx
* Set `is_human_readable` to false in Deserializer

## 2021-06-30 (Rust 0.7.1)

* Update JS binding to use `Principal` from `@dfinity/principal`
* Add `#[candid_path("path_to_candid")]` helper attribute to the candid derive macro
* Update `ic-types` to 0.2.0

## 2021-06-03

### Spec

* Update spec to introduce subtyping check in deserialization [#168](https://github.com/dfinity/candid/pull/168)
* Coq proof for subtype check
* Update test suite to conform with the new spec

### Rust (0.7.0)

#### Breaking changes

* Require full subtype checking in deserialization. This removes undefined behavior when trying to decode
  variant and empty vector at types that are not supertype of the wire type.
* Deserialization requires both `Deserialize` and `CandidType` trait.
* `de::ArgumentDecoder`, `ser::ArgumentEncoder` moved to `utils::{ArgumentDecoder, ArgumentEncoder}`.
* `types::subtype` returns `Result<()>` instead of `bool` for better error message.
* Disable subtyping conversion for opt rules in `IDLValue.annotate_type`.
* Display type annotations for number types.

#### Non-breaking changes

* Better error messages in deserialization
* Remove unnessary `reqwest` dependency
* Implement CandidType for `str`

### Tools

* `didc bind` to support Motoko bindings
* `didc hash` to compute hash of a field name
* `didc decode` can decode blob format
* Candid UI canister

## 2021-04-07 (Rust 0.6.19 -- 0.6.21)

* Fix a bug for serializing recursive values in Rust CDK [#210](https://github.com/dfinity/candid/pull/210)
* Use BigInt in JS/TS binding
* Fix TypeScript binding for tuple
* Rust support for Func and Service value

## 2021-03-17

### Rust (0.6.18)

* `#[candid_method(init)]` to support init arguments in service actor
* Subtyping check for Candid types
* Handle subtyping for `reserved` and `int` in decoding

### Other

* Benchmark for Rust library with criterion
* `didc check` and `didc subtype` command to check for subtyping
* Conditional running CI for Coq or Rust library

## 2021-03-04 (Rust 0.6.17)

* Support `serde_bytes` for efficient handling of `&[u8]` and `Vec<u8>`

## 2021-02-11

### Rust (0.6.16)

* Typescript binding for Candid
* Support more native Rust types: Path, PathBuf, VecDeque, LinkedList, BinaryHeap, Cow, Cell, RefCell

### Other

* Documentation for type mapping and howto section
* `didc bind` to generate typescript binding

## 2021-02-01

### Rust (0.6.14 -- 0.6.15)

* Generate random Candid values
* Sort method names lexicographically

### Other

* Candid user guide
* More Coq proof for MiniCandid
* `didc random` command and an experimental config file

## 2021-01-12 (Rust 0.6.13)

* Better pretty printer for Candid value

## 2021-01-06

### Rust (0.6.12)

* Support reference types
* Support more native Rust types: HashMap, HashSet, BTreeMap, BTreeSet, i128, u128
* Bug fix for empty record detection when deserializing to native Rust types

### Other

* Test suites for reference types
* `didc encode` supports outputing blob format

## 2020-12-07

### Spec

* Bug fix for opt subtyping
* Formalize definitions of IDL-soundness in Coq

### Rust (0.6.11)

* Support the opt subtyping rules
* Allow using Rust keyword as field label

### Tests

* Add opt subtyping tests

## 2020-11-05

### Spec

* Rewrite description of deserialization [#128](https://github.com/dfinity/candid/pull/128)

### Rust (0.6.9 -- 0.6.10)

* Add result getter for serializer
* Implement CandidType for std::time::SystemTime and Duration

## 2020-10-20

### Spec

* Add service initialization parameters [#88](https://github.com/dfinity/candid/pull/88)
* Reverse subtyping on records and variants [#110](https://github.com/dfinity/candid/pull/110)

### Rust (0.6.4 -- 0.6.8)

* Support service constructor
* Export `init` types in JS binding for service constructor
* Improve pretty-printing for Candid values: underscore for numerals, blob shorthand for `vec nat8`.
* Disable pretty-printing for large vectors.
* Add attribute `#[candid_method]` to derive Candid types for functions.
* Add a feature flag `cdk` to generate candid path specifically for Rust CDK.

### Tools

* Candid UI canister to render a web UI for all running canisters on the network.

## 2020-09-10 (Rust 0.6.2 -- 0.6.3)

* Fix a bug when decoding nested record values.

## 2020-09-10 (Rust 0.6.1)

* Add `encode_args` and `decode_args` functions to encode/decode sequence of arguments.

## 2020-09-02 (Rust 0.6.0)

* Use `ic-types` for Principal (breaking change)
* Support type annotations in parsing Candid values
* Support float e notation
* Support nested comments
* Pretty print decoded candid values
* New lexer using the `logos` crate
* Use `codespan-reporting` to report Rust-like parsing errors

## 2020-08-24

### Rust (0.5.3)

* Fix deserialization to validate type table and detect infinite loop in `type T = record { T }`
* Fix serialization for newtype struct
* Display trait for pretty printing `types::Type`

### Tests

* More test suites for prim and construct types
* Tools for emitting JavaScript tests from Candid test suites

## 2020-08-18

### Tools

* Publish `didc` and `candiff` binary in the release
* Generate JS tests from the Candid test suites

## 2020-08-14

### Spec

* No longer requires the shortest LEB128 number in deserialization [#79](https://github.com/dfinity/candid/pull/79)

### Rust

* Parser improvements:
  + Floats in fractional number, no e-notation yet
  + Comments (no nested comments)
  + Blob shorthand for `vec nat8` value
  + Fix text parser to valiate utf-8 encoding
* Bounds check for bool and text
* Type annotation for reserved

### Tools

* Initial commit for didc and candiff tools
* Add Candid test suite<|MERGE_RESOLUTION|>--- conflicted
+++ resolved
@@ -2,7 +2,6 @@
 
 ## Unreleased
 
-<<<<<<< HEAD
 ### Candid
 
 * [BREAKING]: type representation was optimized to improve performance:
@@ -18,6 +17,10 @@
   + Added `pp_named_args`, `pp_named_init_args` in `pretty::candid` module.
   + The `JavaScript` `didc` target now exports its generated IDL type objects.
   + The `JavaScript` and `TypeScript` `didc` targets now export `idlService` and `idlInitArgs` (non-factory-function altneratives to `idlFactory` and `init`).
+  + fix: subtyping and coercion rules for optional types
+  + fix: coercion of values into nested optional types
+  + fix: values of types `reserved` at any context do not coerce into values of type `null`
+  + fix: missing record fields of type `null` in the textual format are decoded into a default value
 
 ### candid_parser
 
@@ -26,12 +29,6 @@
 
 * Non-breaking changes:
   + Supports parsing the arguments' names for `func` and `service` (init args).
-=======
-* fix: subtyping and coercion rules for optional types
-* fix: coercion of values into nested optional types
-* fix: values of types `reserved` at any context do not coerce into values of type `null`
-* fix: missing record fields of type `null` in the textual format are decoded into a default value
->>>>>>> 98eaa210
 
 ## 2025-10-02
 
