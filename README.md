--- conflicted
+++ resolved
@@ -8,15 +8,12 @@
 
 ## Specifications
 
-<<<<<<< HEAD
-The [spec](spec/) directory contains Candid specifications, including the language specification, soundness proof and integration with other languages.
-=======
 The [spec](spec/) directory contains Candid specifications, including the language specification and soundness proof.
->>>>>>> a589683e
 
 ## Implementations
 
 Candid supports several different programming languages. 
+
 This repository contains some of the implementations developed by DFINITY.
 
 * [Rust](rust/): A serialization library based on Serde, and a compiler for generating bindings for other languages.
