use core::slice;

use crate::{types::EncodeType, validation::Validate};
use candid::{
    types::{Type, TypeInner},
    IDLArgs,
};

use crate::{
    errors::LibraryError,
    types::{DecodeArgs, DecodeFormat, EncodeArgs, EncodeFormat},
    utils::{decode_candid_blob, decode_hex, parse_idl, parse_idl_args},
};

pub fn get_service_methods(idl: String) -> Result<Vec<String>, LibraryError> {
    let idl = parse_idl(&idl)?;
    let mut methods = Vec::new();

    if let Some(actor) = &idl.actor {
        let service = idl
            .env
            .as_service(actor)
            .map_err(|e| LibraryError::IdlParsingFailed {
                reason: format!("Could not convert to service {}", e),
            })?;

        for (method_name, _) in service.iter() {
            methods.push(method_name.clone());
        }
    }

    methods.sort();

    Ok(methods)
}

/// Encode the provided input in candid text format to the specified format.
pub fn encode(args: EncodeArgs) -> Result<String, LibraryError> {
    // Validate the provided arguments
    args.validate()?;

    let idl = parse_idl(&args.idl)?;
    let idl_args = parse_idl_args(&args.input)?;

    let args_bytes = match (args.with_type, &idl.actor) {
        (Some(EncodeType::MethodParams(method)), Some(actor)) => {
            let method = idl.env.get_method(actor, &method).map_err(|_| {
                LibraryError::IdlMethodNotFound {
                    method: method.clone(),
                }
            })?;

            idl_args
                .to_bytes_with_types(&idl.env, &method.args)
                .map_err(|e| LibraryError::IdlArgsToBytesFailed {
                    reason: format!("Could not encode args to bytes {}", e),
                })?
        }
        (Some(EncodeType::Type(type_name)), _) => {
            let type_def =
                idl.env
                    .find_type(&type_name)
                    .map_err(|_| LibraryError::TypeNotFound {
                        type_name: type_name.clone(),
                    })?;

            idl_args
<<<<<<< HEAD
                .to_bytes_with_types(&idl.env, slice::from_ref(type_def))
=======
                .to_bytes_with_types(&idl.env, std::slice::from_ref(type_def))
>>>>>>> 0152b456
                .map_err(|e| LibraryError::IdlArgsToBytesFailed {
                    reason: format!("Could not encode input to bytes {}", e),
                })?
        }
        (Some(EncodeType::ServiceParams), Some(actor)) => match actor {
            Type(inner) => match &**inner {
                TypeInner::Service(_) => {
                    if !idl_args.args.is_empty() {
                        return Err(LibraryError::UnexpectedServiceParams);
                    }

                    idl_args.to_bytes_with_types(&idl.env, &[]).map_err(|e| {
                        LibraryError::IdlArgsToBytesFailed {
                            reason: format!("Could not encode input to bytes {}", e),
                        }
                    })?
                }

                TypeInner::Class(ctor_args, _) => {
                    if ctor_args.is_empty() && !idl_args.args.is_empty() {
                        return Err(LibraryError::UnexpectedServiceParams);
                    }

                    idl_args
                        .to_bytes_with_types(&idl.env, ctor_args)
                        .map_err(|e| LibraryError::IdlArgsToBytesFailed {
                            reason: format!("Could not encode input to bytes {}", e),
                        })?
                }
                _ => {
                    return Err(LibraryError::IdlArgsToBytesFailed {
                        reason: "Service parameters are not supported for this type".to_string(),
                    })
                }
            },
        },
        (Some(_), None) => Err(LibraryError::IdlNotFound)?,
        (None, _) => idl_args
            .to_bytes()
            .map_err(|e| LibraryError::IdlArgsToBytesFailed {
                reason: format!("Could not encode args to bytes {}", e),
            })?,
    };

    let encoded_args = match args.target_format {
        EncodeFormat::Hex => hex::encode(&args_bytes),
        EncodeFormat::Blob => {
            let mut res = String::new();
            for ch in args_bytes.iter() {
                res.push_str(&candid_parser::pretty::candid::value::pp_char(*ch));
            }

            res
        }
    };

    Ok(encoded_args)
}

/// Decode the provided hex or blob value to the specified format.
pub fn decode(args: DecodeArgs) -> Result<String, LibraryError> {
    // Validate the provided arguments
    args.validate()?;

    let idl = parse_idl(&args.idl)?;
    let args_bytes = match args.input_format {
        EncodeFormat::Hex => decode_hex(&args.input)?,
        EncodeFormat::Blob => decode_candid_blob(&args.input)?,
    };

    let idl_args = match (args.service_method, &idl.actor) {
        (Some(method), Some(actor)) => {
            let method = idl.env.get_method(actor, &method).map_err(|_| {
                LibraryError::IdlMethodNotFound {
                    method: method.clone(),
                }
            })?;

            let method_types = match args.use_service_method_return_type {
                None | Some(true) => &method.rets,
                Some(false) => &method.args,
            };

            IDLArgs::from_bytes_with_types(&args_bytes, &idl.env, method_types).map_err(|e| {
                LibraryError::IdlArgsFromBytesFailed {
                    reason: format!("Could not decode args from bytes {}", e),
                }
            })?
        }
        (Some(method), None) => Err(LibraryError::IdlMethodNotFound { method })?,
        (None, _) => {
            IDLArgs::from_bytes(&args_bytes).map_err(|e| LibraryError::IdlArgsFromBytesFailed {
                reason: format!("Could not decode args from bytes {}", e),
            })?
        }
    };

    let decoded_idl_args = match args.target_format {
        DecodeFormat::Candid => idl_args.to_string(),
    };

    Ok(decoded_idl_args)
}

#[cfg(test)]
mod tests {
    use super::*;

    #[test]
    fn test_encode_service_params() {
        let idl = r#"
type  Payload = record {
    field1: text;
    field2: nat;
};

type Init = variant {
    One : Payload;
    Two;
};

service : (opt Init) -> {}
"#;

        encode(EncodeArgs {
            idl: idl.to_owned(),
            target_format: EncodeFormat::Hex,
            input: r#"(opt variant { One = record { field1 = "Hello"; field_invalid = 1 } })"#
                .to_owned(),
            with_type: Some(EncodeType::ServiceParams),
        })
        .expect_err("Should fail to encode with bad args");

        encode(EncodeArgs {
            idl: idl.to_owned(),
            target_format: EncodeFormat::Hex,
            input: r#"(opt variant { One = record { field1 = "Hello"; field2 = 1 } })"#.to_owned(),
            with_type: Some(EncodeType::ServiceParams),
        })
        .expect("Failed to encode");
    }

    #[test]
    fn test_encode_service_without_params() {
        encode(EncodeArgs {
            idl: r#"service : {}"#.to_owned(),
            target_format: EncodeFormat::Hex,
            input: r#"()"#.to_owned(),
            with_type: Some(EncodeType::ServiceParams),
        })
        .expect("Failed to encode");

        encode(EncodeArgs {
            idl: r#"service : {}"#.to_owned(),
            target_format: EncodeFormat::Hex,
            input: r#"(1)"#.to_owned(),
            with_type: Some(EncodeType::ServiceParams),
        })
        .expect_err("Should fail to encode with args");

        encode(EncodeArgs {
            idl: r#"service : () -> {}"#.to_owned(),
            target_format: EncodeFormat::Hex,
            input: r#"(1)"#.to_owned(),
            with_type: Some(EncodeType::ServiceParams),
        })
        .expect_err("Should fail to encode with args");

        encode(EncodeArgs {
            idl: r#"service : () -> {}"#.to_owned(),
            target_format: EncodeFormat::Hex,
            input: r#"()"#.to_owned(),
            with_type: Some(EncodeType::ServiceParams),
        })
        .expect("Failed to encode");
    }

    #[test]
    fn test_encode_value() {
        let idl = r#"
type  Payload = record {
    field1: text;
    field2: nat;
};

type Args = variant {
    One : Payload;
    Two;
};

service : {
    test_method : (opt Args) -> () query;
}
"#;

        encode(EncodeArgs {
            idl: idl.to_owned(),
            target_format: EncodeFormat::Hex,
            input: r#"(variant { One = record { field1 = "Hello"; field_invalid = 1 } })"#
                .to_owned(),
            with_type: Some(EncodeType::Type("Args".to_string())),
        })
        .expect_err("Should fail to encode with bad args");

        encode(EncodeArgs {
            idl: idl.to_owned(),
            target_format: EncodeFormat::Hex,
            input: r#"(variant { One = record { field1 = "Hello"; field2 = 1 } })"#.to_owned(),
            with_type: Some(EncodeType::Type("Args".to_string())),
        })
        .expect("Failed to encode");
    }

    #[test]
    fn test_encode_method_args() {
        let idl = r#"
type  Payload = record {
    field1: text;
    field2: nat;
};

type Args = variant {
    One : Payload;
    Two;
};

service : {
    test_method : (opt Args, nat) -> () query;
}
"#;

        encode(EncodeArgs {
            idl: idl.to_owned(),
            target_format: EncodeFormat::Hex,

            input: r#"(opt variant { One = record { field1 = "Hello"; field2 = 1 } })"#.to_owned(),
            with_type: Some(EncodeType::MethodParams("test_method".to_string())),
        })
        .expect_err("Should fail to encode with missing second argument");

        encode(EncodeArgs {
            idl: idl.to_owned(),
            target_format: EncodeFormat::Hex,

            input: r#"(opt variant { One = record { field1 = "Hello"; field_invalid = 1 } }, 1)"#
                .to_owned(),
            with_type: Some(EncodeType::MethodParams("test_method".to_string())),
        })
        .expect_err("Should fail to encode with invalid argument");

        encode(EncodeArgs {
            idl: idl.to_owned(),
            target_format: EncodeFormat::Hex,
            input: r#"(opt variant { One = record { field1 = "Hello"; field2 = 1 } }, 1)"#
                .to_owned(),
            with_type: Some(EncodeType::MethodParams("test_method".to_string())),
        })
        .expect("Failed to encode");
    }
}<|MERGE_RESOLUTION|>--- conflicted
+++ resolved
@@ -1,5 +1,3 @@
-use core::slice;
-
 use crate::{types::EncodeType, validation::Validate};
 use candid::{
     types::{Type, TypeInner},
@@ -65,11 +63,7 @@
                     })?;
 
             idl_args
-<<<<<<< HEAD
-                .to_bytes_with_types(&idl.env, slice::from_ref(type_def))
-=======
                 .to_bytes_with_types(&idl.env, std::slice::from_ref(type_def))
->>>>>>> 0152b456
                 .map_err(|e| LibraryError::IdlArgsToBytesFailed {
                     reason: format!("Could not encode input to bytes {}", e),
                 })?
