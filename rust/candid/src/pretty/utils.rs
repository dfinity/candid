use pretty::{RcAllocator, RcDoc};

pub const INDENT_SPACE: isize = 2;
pub const LINE_WIDTH: usize = 80;

pub fn enclose<'a>(left: &'a str, doc: RcDoc<'a>, right: &'a str) -> RcDoc<'a> {
    RcDoc::text(left)
        .append(RcDoc::line_())
        .append(doc)
        .nest(INDENT_SPACE)
        .append(RcDoc::line_())
        .append(right)
        .group()
}

pub fn enclose_space<'a>(left: &'a str, doc: RcDoc<'a>, right: &'a str) -> RcDoc<'a> {
    RcDoc::text(left)
        .append(RcDoc::line())
        .append(doc)
        .nest(INDENT_SPACE)
        .append(RcDoc::line())
        .append(right)
        .group()
}

/// Intersperse the separator between each item in `docs`.
pub fn strict_concat<'a, D>(docs: D, sep: &'a str) -> RcDoc<'a>
where
    D: Iterator<Item = RcDoc<'a>>,
{
    RcDoc::intersperse(docs, RcDoc::text(sep).append(RcDoc::line()))
}

<<<<<<< HEAD
/// Append the separator to each item in `docs`. If it is displayed in a single line, omit the last separator.
pub fn concat<'a, D>(docs: D, sep: &'a str) -> RcDoc<'a>
where
    D: Iterator<Item = RcDoc<'a>>,
{
    let singleline = RcDoc::intersperse(docs, RcDoc::text(sep).append(RcDoc::line()));
    let multiline = singleline.clone().append(sep);
    multiline.flat_alt(singleline)
}

=======
>>>>>>> 5f419c57
pub fn lines<'a, D>(docs: D) -> RcDoc<'a>
where
    D: Iterator<Item = RcDoc<'a>>,
{
    RcDoc::concat(docs.map(|doc| doc.append(RcDoc::hardline())))
}

pub fn kwd<U: std::fmt::Display + ?Sized>(str: &U) -> RcDoc<'_> {
    RcDoc::as_string(str).append(RcDoc::space())
}

pub fn str(str: &str) -> RcDoc<'_> {
    RcDoc::text(str)
}

pub fn ident(id: &str) -> RcDoc<'_> {
    kwd(id)
}

pub fn quote_ident(id: &str) -> RcDoc<'_> {
    str("'")
        .append(format!("{}", id.escape_debug()))
        .append("'")
        .append(RcDoc::space())
<<<<<<< HEAD
=======
}

/// Separate each item in `docs` with the separator `sep`, and enclose the result in `open` and `close`.
/// When placed on multiple lines, the last element gets a trailing separator.
pub fn sep_enclose<'a, D, S, O, C>(docs: D, sep: S, open: O, close: C) -> RcDoc<'a>
where
    D: IntoIterator<Item = RcDoc<'a>>,
    S: pretty::Pretty<'a, RcAllocator>,
    O: pretty::Pretty<'a, RcAllocator>,
    C: pretty::Pretty<'a, RcAllocator>,
{
    let sep = sep.pretty(&RcAllocator);
    let elems = RcDoc::intersperse(docs, sep.clone().append(RcDoc::line()));
    open.pretty(&RcAllocator)
        .into_doc()
        .append(RcDoc::line_())
        .append(elems)
        .append(sep.flat_alt(RcDoc::nil()))
        .nest(INDENT_SPACE)
        .append(RcDoc::line_())
        .append(close.pretty(&RcAllocator))
        .group()
}

/// Like `sep_enclose`, but inserts a space between the opening delimiter and the first element,
/// and between the last element and the closing delimiter when placed on a single line.
pub fn sep_enclose_space<'a, D, S, O, C>(docs: D, sep: S, open: O, close: C) -> RcDoc<'a>
where
    D: IntoIterator<Item = RcDoc<'a>>,
    S: pretty::Pretty<'a, RcAllocator>,
    O: pretty::Pretty<'a, RcAllocator>,
    C: pretty::Pretty<'a, RcAllocator>,
{
    let mut docs = docs.into_iter().peekable();
    if docs.peek().is_none() {
        return open.pretty(&RcAllocator).append(close).into_doc();
    }
    let open = open
        .pretty(&RcAllocator)
        .append(RcDoc::nil().flat_alt(RcDoc::space()));
    let close = RcDoc::nil().flat_alt(RcDoc::space()).append(close);
    sep_enclose(docs, sep, open, close)
}

#[cfg(test)]
mod tests {
    use super::*;

    #[test]
    fn enclose_empty() {
        let t = sep_enclose(vec![], ",", "(", ")")
            .pretty(LINE_WIDTH)
            .to_string();
        assert_eq!(t, "()");
    }

    #[test]
    fn enclose_single_line() {
        let printed = sep_enclose(vec![str("a"), str("b")], ",", "(", ")")
            .pretty(LINE_WIDTH)
            .to_string();
        assert_eq!(printed, "(a, b)");
    }

    #[test]
    fn enclose_multiline() {
        let docs: Vec<RcDoc> = vec![
            str("Very long line to make sure we get a multiline document"),
            str("Very long line to make sure we get a multiline document"),
        ];
        let printed = sep_enclose(docs, ",", "(", ")").pretty(20).to_string();
        assert_eq!(
            printed,
            "
(
  Very long line to make sure we get a multiline document,
  Very long line to make sure we get a multiline document,
)
"
            .trim()
        );
    }

    #[test]
    fn enclose_empty_space() {
        let t = sep_enclose_space(vec![], ",", "(", ")")
            .pretty(LINE_WIDTH)
            .to_string();
        assert_eq!(t, "()");
    }

    #[test]
    fn enclose_single_line_space() {
        let printed = sep_enclose_space(vec![str("a"), str("b")], ",", "(", ")")
            .pretty(LINE_WIDTH)
            .to_string();
        assert_eq!(printed, "( a, b )");
    }

    #[test]
    fn enclose_multiline_space() {
        let docs: Vec<RcDoc> = vec![
            str("Very long line to make sure we get a multiline document"),
            str("Very long line to make sure we get a multiline document"),
        ];
        let printed = sep_enclose_space(docs, ",", "(", ")")
            .pretty(20)
            .to_string();
        assert_eq!(
            printed,
            "
(
  Very long line to make sure we get a multiline document,
  Very long line to make sure we get a multiline document,
)"
            .trim()
        );
    }
>>>>>>> 5f419c57
}<|MERGE_RESOLUTION|>--- conflicted
+++ resolved
@@ -31,19 +31,6 @@
     RcDoc::intersperse(docs, RcDoc::text(sep).append(RcDoc::line()))
 }
 
-<<<<<<< HEAD
-/// Append the separator to each item in `docs`. If it is displayed in a single line, omit the last separator.
-pub fn concat<'a, D>(docs: D, sep: &'a str) -> RcDoc<'a>
-where
-    D: Iterator<Item = RcDoc<'a>>,
-{
-    let singleline = RcDoc::intersperse(docs, RcDoc::text(sep).append(RcDoc::line()));
-    let multiline = singleline.clone().append(sep);
-    multiline.flat_alt(singleline)
-}
-
-=======
->>>>>>> 5f419c57
 pub fn lines<'a, D>(docs: D) -> RcDoc<'a>
 where
     D: Iterator<Item = RcDoc<'a>>,
@@ -68,8 +55,6 @@
         .append(format!("{}", id.escape_debug()))
         .append("'")
         .append(RcDoc::space())
-<<<<<<< HEAD
-=======
 }
 
 /// Separate each item in `docs` with the separator `sep`, and enclose the result in `open` and `close`.
@@ -188,5 +173,4 @@
             .trim()
         );
     }
->>>>>>> 5f419c57
 }