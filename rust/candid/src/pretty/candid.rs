use std::collections::HashMap;

use crate::pretty::utils::*;
use crate::types::{
    ArgType, Field, FuncMode, Function, Label, SharedLabel, Type, TypeEnv, TypeInner,
};
use pretty::RcDoc;

static KEYWORDS: [&str; 30] = [
    "import",
    "service",
    "func",
    "type",
    "opt",
    "vec",
    "record",
    "variant",
    "blob",
    "principal",
    "nat",
    "nat8",
    "nat16",
    "nat32",
    "nat64",
    "int",
    "int8",
    "int16",
    "int32",
    "int64",
    "float32",
    "float64",
    "bool",
    "text",
    "null",
    "reserved",
    "empty",
    "oneway",
    "query",
    "composite_query",
];

fn is_keyword(id: &str) -> bool {
    KEYWORDS.contains(&id)
}

pub fn is_valid_as_id(id: &str) -> bool {
    if id.is_empty() || !id.is_ascii() {
        return false;
    }
    for (i, c) in id.char_indices() {
        if i == 0 {
            if !c.is_ascii_alphabetic() && c != '_' {
                return false;
            }
        } else if !c.is_ascii_alphanumeric() && c != '_' {
            return false;
        }
    }
    true
}

fn needs_quote(id: &str) -> bool {
    !is_valid_as_id(id) || is_keyword(id)
}

fn ident_string(id: &str) -> String {
    if needs_quote(id) {
        format!("\"{}\"", id.escape_debug())
    } else {
        id.to_string()
    }
}

pub fn pp_text(id: &str) -> RcDoc<'_> {
    RcDoc::text(ident_string(id))
}

pub fn pp_ty(ty: &Type) -> RcDoc<'_> {
    pp_ty_inner(ty.as_ref())
}

pub fn pp_ty_inner(ty: &TypeInner) -> RcDoc<'_> {
    use TypeInner::*;
    match ty {
        Null => str("null"),
        Bool => str("bool"),
        Nat => str("nat"),
        Int => str("int"),
        Nat8 => str("nat8"),
        Nat16 => str("nat16"),
        Nat32 => str("nat32"),
        Nat64 => str("nat64"),
        Int8 => str("int8"),
        Int16 => str("int16"),
        Int32 => str("int32"),
        Int64 => str("int64"),
        Float32 => str("float32"),
        Float64 => str("float64"),
        Text => str("text"),
        Reserved => str("reserved"),
        Empty => str("empty"),
        Var(ref s) => str(s.as_str()),
        Principal => str("principal"),
        Opt(ref t) => kwd("opt").append(pp_ty(t)),
        Vec(ref t) if matches!(t.as_ref(), Nat8) => str("blob"),
        Vec(ref t) => kwd("vec").append(pp_ty(t)),
        Record(ref fs) => {
            let t = Type(ty.clone().into());
            if t.is_tuple() {
                let fs = fs.iter().map(|f| pp_ty(&f.ty));
                kwd("record").append(sep_enclose_space(fs, ";", "{", "}"))
            } else {
                kwd("record").append(pp_fields(fs, false))
            }
        }
        Variant(ref fs) => kwd("variant").append(pp_fields(fs, true)),
        Func(ref func) => kwd("func").append(pp_function(func)),
        Service(ref serv) => kwd("service").append(pp_service(serv, None)),
        Class(ref args, ref t) => pp_class(args, t, None),
        Knot(ref id) => RcDoc::text(format!("{id}")),
        Unknown => str("unknown"),
        Future => str("future"),
    }
}

pub fn pp_docs<'a>(docs: &'a [String]) -> RcDoc<'a> {
    lines(docs.iter().map(|line| RcDoc::text("// ").append(line)))
}

/// This function is kept for backward compatibility.
///
/// It is recommended to use [`pp_label_raw`] instead, which accepts a [`Label`].
pub fn pp_label(id: &SharedLabel) -> RcDoc<'_> {
    pp_label_raw(id.as_ref())
}

pub fn pp_label_raw(id: &Label) -> RcDoc<'_> {
    match id {
        Label::Named(id) => pp_text(id),
        Label::Id(_) | Label::Unnamed(_) => RcDoc::as_string(id),
    }
}

pub(crate) fn pp_field(field: &Field, is_variant: bool) -> RcDoc<'_> {
    let ty_doc = if is_variant && *field.ty == TypeInner::Null {
        RcDoc::nil()
    } else {
        kwd(" :").append(pp_ty(&field.ty))
    };
    pp_label_raw(&field.id).append(ty_doc)
}

<<<<<<< HEAD
fn pp_fields(fs: &[Field], is_variant: bool) -> RcDoc {
    sep_enclose_space(fs.iter().map(|f| pp_field(f, is_variant)), ";", "{", "}")
=======
fn pp_fields(fs: &[Field], is_variant: bool) -> RcDoc<'_> {
    let fields = fs.iter().map(|f| pp_field(f, is_variant));
    enclose_space("{", concat(fields, ";"), "}")
>>>>>>> 4767ae20
}

pub fn pp_function(func: &Function) -> RcDoc<'_> {
    let args = pp_named_args(&func.args);
    let rets = pp_rets(&func.rets);
    let modes = pp_modes(&func.modes);
    args.append(" ->")
        .append(RcDoc::space())
        .append(rets.append(modes))
        .nest(INDENT_SPACE)
}

/// Pretty-prints named arguments in the form of `(name1 : type1, name2 : type2)`.
///
/// To print unnamed arguments, use [`pp_args`] instead.
pub fn pp_named_args(args: &[ArgType]) -> RcDoc<'_> {
    let args = args.iter().map(|arg| {
        if let Some(name) = &arg.name {
            pp_text(name).append(kwd(" :")).append(pp_ty(&arg.typ))
        } else {
            pp_ty(&arg.typ)
        }
    });
    sep_enclose(args, ",", "(", ")")
}

/// Pretty-prints arguments in the form of `(type1, type2)`.
///
/// To print named arguments, use [`pp_named_args`] instead.
<<<<<<< HEAD
pub fn pp_args(args: &[Type]) -> RcDoc {
    sep_enclose(args.iter().map(pp_ty), ",", "(", ")")
=======
pub fn pp_args(args: &[Type]) -> RcDoc<'_> {
    let doc = concat(args.iter().map(pp_ty), ",");
    enclose("(", doc, ")")
>>>>>>> 4767ae20
}

/// Pretty-prints return types in the form of `(type1, type2)`.
pub fn pp_rets(args: &[Type]) -> RcDoc<'_> {
    pp_args(args)
}

pub fn pp_mode(mode: &FuncMode) -> RcDoc<'_> {
    match mode {
        FuncMode::Oneway => RcDoc::text("oneway"),
        FuncMode::Query => RcDoc::text("query"),
        FuncMode::CompositeQuery => RcDoc::text("composite_query"),
    }
}
pub fn pp_modes(modes: &[FuncMode]) -> RcDoc<'_> {
    RcDoc::concat(modes.iter().map(|m| RcDoc::space().append(pp_mode(m))))
}

fn pp_service<'a>(serv: &'a [(String, Type)], docs: Option<&'a DocComments>) -> RcDoc<'a> {
    let methods = serv.iter().map(|(id, func)| {
        let doc = docs
            .and_then(|docs| docs.lookup_service_method(id))
            .map(|docs| pp_docs(docs))
            .unwrap_or(RcDoc::nil());
        let func_doc = match func.as_ref() {
            TypeInner::Func(ref f) => pp_function(f),
            TypeInner::Var(_) => pp_ty(func),
            _ => unreachable!(),
        };
        doc.append(pp_text(id)).append(kwd(" :")).append(func_doc)
    });
    sep_enclose_space(methods, ";", "{", "}")
}

fn pp_defs(env: &TypeEnv) -> RcDoc<'_> {
    lines(env.to_sorted_iter().map(|(id, ty)| {
        kwd("type")
            .append(ident(id.as_str()))
            .append(kwd("="))
            .append(pp_ty(ty))
            .append(";")
    }))
}

fn pp_class<'a>(args: &'a [ArgType], t: &'a Type, docs: Option<&'a DocComments>) -> RcDoc<'a> {
    let doc = pp_named_args(args).append(" ->").append(RcDoc::space());
    match t.as_ref() {
        TypeInner::Service(ref serv) => doc.append(pp_service(serv, docs)),
        TypeInner::Var(ref s) => doc.append(s.as_str()),
        _ => unreachable!(),
    }
}

fn pp_actor<'a>(ty: &'a Type, docs: &'a DocComments) -> RcDoc<'a> {
    match ty.as_ref() {
        TypeInner::Service(ref serv) => pp_service(serv, Some(docs)),
        TypeInner::Class(ref args, ref t) => pp_class(args, t, Some(docs)),
        TypeInner::Var(_) => pp_ty(ty),
        _ => unreachable!(),
    }
}

/// Pretty-prints the initialization arguments for a Candid actor.
///
/// This function is kept for backward compatibility.
/// It is recommended to use [`pp_named_init_args`] instead, which prints named arguments.
pub fn pp_init_args<'a>(env: &'a TypeEnv, args: &'a [Type]) -> RcDoc<'a> {
    pp_defs(env).append(pp_args(args))
}

/// Pretty-prints the initialization arguments for a Candid actor with named arguments.
pub fn pp_named_init_args<'a>(env: &'a TypeEnv, args: &'a [ArgType]) -> RcDoc<'a> {
    pp_defs(env).append(pp_named_args(args))
}

/// Collects doc comments that can be passed to the [compile_with_docs] function.
#[derive(Default, Debug)]
pub struct DocComments {
    service_methods: HashMap<String, Vec<String>>,
}

impl DocComments {
    pub fn empty() -> Self {
        Self::default()
    }

    pub fn add_service_method(&mut self, method: String, doc: Vec<String>) {
        self.service_methods.insert(method, doc);
    }

    pub fn lookup_service_method(&self, method: &str) -> Option<&Vec<String>> {
        self.service_methods.get(method)
    }
}

pub fn compile(env: &TypeEnv, actor: &Option<Type>) -> String {
    compile_with_docs(env, actor, &DocComments::empty())
}

/// Same as [compile], but also accepts doc comments that are printed in the generated Candid bindings.
///
/// This is useful when generating Candid bindings for Rust canister methods.
///
/// # Example
///
/// ```ignore
/// let mut doc_comments = DocComments::empty();
/// doc_comments.add_service_method(
///   "method_name".to_string(),
///   vec![
///     "Doc comment line 1".to_string(),
///     "".to_string(), // empty lines are preserved
///     "Doc comment line 2".to_string(),
///   ],
/// );
/// let candid = compile_with_docs(&env, &actor, &doc_comments);
/// ```
pub fn compile_with_docs(env: &TypeEnv, actor: &Option<Type>, docs: &DocComments) -> String {
    match actor {
        None => pp_defs(env).pretty(LINE_WIDTH).to_string(),
        Some(actor) => {
            let defs = pp_defs(env);
            let actor = kwd("service :").append(pp_actor(actor, docs));
            let doc = defs.append(actor);
            doc.pretty(LINE_WIDTH).to_string()
        }
    }
}

#[cfg_attr(docsrs, doc(cfg(feature = "value")))]
#[cfg(feature = "value")]
pub mod value {
    use super::{ident_string, pp_label_raw};
    use crate::pretty::utils::*;
    use crate::types::value::{IDLArgs, IDLField, IDLValue};
    use crate::types::Label;
    use crate::utils::pp_num_str;
    use std::fmt;

    use ::pretty::RcDoc;

    // TODO config this
    const MAX_ELEMENTS_FOR_PRETTY_PRINT: usize = 10;

    impl fmt::Display for IDLArgs {
        fn fmt(&self, f: &mut fmt::Formatter<'_>) -> fmt::Result {
            write!(f, "{}", pp_args(self).pretty(80))
        }
    }

    impl fmt::Display for IDLValue {
        fn fmt(&self, f: &mut fmt::Formatter<'_>) -> fmt::Result {
            write!(
                f,
                "{}",
                pp_value(MAX_ELEMENTS_FOR_PRETTY_PRINT, self).pretty(80)
            )
        }
    }

    impl fmt::Debug for IDLArgs {
        fn fmt(&self, f: &mut fmt::Formatter<'_>) -> fmt::Result {
            if self.args.len() == 1 {
                write!(f, "({:?})", self.args[0])
            } else {
                let mut tup = f.debug_tuple("");
                for arg in self.args.iter() {
                    tup.field(arg);
                }
                tup.finish()
            }
        }
    }
    fn has_type_annotation(v: &IDLValue) -> bool {
        use IDLValue::*;
        matches!(
            v,
            Int(_)
                | Nat(_)
                | Nat8(_)
                | Nat16(_)
                | Nat32(_)
                | Nat64(_)
                | Int8(_)
                | Int16(_)
                | Int32(_)
                | Int64(_)
                | Float32(_)
                | Float64(_)
                | Null
                | Reserved
        )
    }
    pub fn number_to_string(v: &IDLValue) -> String {
        use IDLValue::*;
        match v {
            Number(n) => n.to_string(),
            Int(n) => n.to_string(),
            Nat(n) => n.to_string(),
            Nat8(n) => n.to_string(),
            Nat16(n) => pp_num_str(&n.to_string()),
            Nat32(n) => pp_num_str(&n.to_string()),
            Nat64(n) => pp_num_str(&n.to_string()),
            Int8(n) => n.to_string(),
            Int16(n) => pp_num_str(&n.to_string()),
            Int32(n) => pp_num_str(&n.to_string()),
            Int64(n) => pp_num_str(&n.to_string()),
            Float32(f) => {
                if f.is_finite() && f.trunc() == *f {
                    format!("{f}.0")
                } else {
                    f.to_string()
                }
            }
            Float64(f) => {
                if f.is_finite() && f.trunc() == *f {
                    format!("{f}.0")
                } else {
                    f.to_string()
                }
            }
            _ => unreachable!(),
        }
    }
    impl fmt::Debug for IDLValue {
        fn fmt(&self, f: &mut fmt::Formatter<'_>) -> fmt::Result {
            use IDLValue::*;
            match self {
                Null => write!(f, "null : null"),
                Bool(b) => write!(f, "{b}"),
                Number(n) => write!(f, "{n}"),
                Int(i) => write!(f, "{i} : int"),
                Nat(n) => write!(f, "{n} : nat"),
                Nat8(n) => write!(f, "{n} : nat8"),
                Nat16(n) => write!(f, "{} : nat16", pp_num_str(&n.to_string())),
                Nat32(n) => write!(f, "{} : nat32", pp_num_str(&n.to_string())),
                Nat64(n) => write!(f, "{} : nat64", pp_num_str(&n.to_string())),
                Int8(n) => write!(f, "{n} : int8"),
                Int16(n) => write!(f, "{} : int16", pp_num_str(&n.to_string())),
                Int32(n) => write!(f, "{} : int32", pp_num_str(&n.to_string())),
                Int64(n) => write!(f, "{} : int64", pp_num_str(&n.to_string())),
                Float32(_) => write!(f, "{} : float32", number_to_string(self)),
                Float64(_) => write!(f, "{} : float64", number_to_string(self)),
                Text(s) => write!(f, "{s:?}"),
                None => write!(f, "null"),
                Reserved => write!(f, "null : reserved"),
                Principal(id) => write!(f, "principal \"{id}\""),
                Service(id) => write!(f, "service \"{id}\""),
                Func(id, meth) => write!(f, "func \"{}\".{}", id, ident_string(meth)),
                Opt(v) if has_type_annotation(v) => write!(f, "opt ({v:?})"),
                Opt(v) => write!(f, "opt {v:?}"),
                Blob(b) => {
                    write!(f, "blob \"")?;
                    let is_ascii = b
                        .iter()
                        .all(|c| (0x20u8..=0x7eu8).contains(c) || [0x09, 0x0a, 0x0d].contains(c));
                    if is_ascii {
                        for v in b.iter() {
                            write!(f, "{}", pp_char(*v))?;
                        }
                    } else {
                        for v in b.iter() {
                            write!(f, "\\{v:02x}")?;
                        }
                    }
                    write!(f, "\"")
                }
                Vec(vs) => {
                    if let Some(Nat8(_)) = vs.first() {
                        write!(f, "blob \"")?;
                        for v in vs.iter() {
                            match v {
                                // only here for completeness. The deserializer should generate IDLValue::Blob instead.
                                Nat8(v) => write!(f, "{}", &pp_char(*v))?,
                                _ => unreachable!(),
                            }
                        }
                        write!(f, "\"")
                    } else {
                        write!(f, "vec {{")?;
                        for v in vs.iter() {
                            write!(f, " {v:?};")?
                        }
                        write!(f, "}}")
                    }
                }
                Record(fs) => {
                    write!(f, "record {{")?;
                    for (i, e) in fs.iter().enumerate() {
                        if e.id.get_id() == i as u32 {
                            write!(f, " {:?};", e.val)?;
                        } else {
                            write!(f, " {e:?};")?;
                        }
                    }
                    write!(f, "}}")
                }
                Variant(v) => {
                    write!(f, "variant {{ ")?;
                    if v.0.val == Null {
                        write!(f, "{}", v.0.id)?;
                    } else {
                        write!(f, "{:?}", v.0)?;
                    }
                    write!(f, " }}")
                }
            }
        }
    }
    impl fmt::Debug for IDLField {
        fn fmt(&self, f: &mut fmt::Formatter<'_>) -> fmt::Result {
            let lab = match &self.id {
                Label::Named(id) => ident_string(id),
                id => id.to_string(),
            };
            write!(f, "{} = {:?}", lab, self.val)
        }
    }

    // The definition of tuple is language specific.
    fn is_tuple(t: &IDLValue) -> bool {
        match t {
            IDLValue::Record(ref fs) => {
                for (i, field) in fs.iter().enumerate() {
                    if field.id.get_id() != (i as u32) {
                        return false;
                    }
                }
                true
            }
            _ => false,
        }
    }

    fn pp_field(depth: usize, field: &IDLField, is_variant: bool) -> RcDoc<'_> {
        let val_doc = if is_variant && field.val == IDLValue::Null {
            RcDoc::nil()
        } else {
            kwd(" =").append(pp_value(depth - 1, &field.val))
        };
        pp_label_raw(&field.id).append(val_doc)
    }

<<<<<<< HEAD
    fn pp_fields(depth: usize, fields: &[IDLField]) -> RcDoc {
        let fs = fields.iter().map(|f| pp_field(depth, f, false));
        sep_enclose_space(fs, ";", "{", "}")
=======
    fn pp_fields(depth: usize, fields: &[IDLField]) -> RcDoc<'_> {
        let fs = concat(fields.iter().map(|f| pp_field(depth, f, false)), ";");
        enclose_space("{", fs, "}")
>>>>>>> 4767ae20
    }

    pub fn pp_char(v: u8) -> String {
        let is_ascii = (0x20u8..=0x7eu8).contains(&v);
        if is_ascii && v != 0x22 && v != 0x27 && v != 0x60 && v != 0x5c {
            std::char::from_u32(v as u32).unwrap().to_string()
        } else {
            format!("\\{v:02x}")
        }
    }
    pub fn pp_value(depth: usize, v: &IDLValue) -> RcDoc<'_> {
        use IDLValue::*;
        if depth == 0 {
            return RcDoc::as_string(format!("{v:?}"));
        }
        match v {
            Text(ref s) => RcDoc::as_string(format!("\"{}\"", s.escape_debug())),
            Opt(v) if has_type_annotation(v) => {
                kwd("opt").append(enclose("(", pp_value(depth - 1, v), ")"))
            }
            Opt(v) => kwd("opt").append(pp_value(depth - 1, v)),
            Vec(vs) => {
                if matches!(vs.first(), Some(Nat8(_))) || vs.len() > MAX_ELEMENTS_FOR_PRETTY_PRINT {
                    RcDoc::as_string(format!("{v:?}"))
                } else {
                    let values = vs.iter().map(|v| pp_value(depth - 1, v));
                    kwd("vec").append(sep_enclose_space(values, ";", "{", "}"))
                }
            }
            Record(fields) => {
                if is_tuple(v) {
                    let fields = fields.iter().map(|f| pp_value(depth - 1, &f.val));
                    kwd("record").append(sep_enclose_space(fields, ";", "{", "}"))
                } else {
                    kwd("record").append(pp_fields(depth, fields))
                }
            }
            Variant(v) => {
                kwd("variant").append(enclose_space("{", pp_field(depth, &v.0, true), "}"))
            }
            _ => RcDoc::as_string(format!("{v:?}")),
        }
    }

    pub fn pp_args(args: &IDLArgs) -> RcDoc<'_> {
        let args = args
            .args
            .iter()
            .map(|v| pp_value(MAX_ELEMENTS_FOR_PRETTY_PRINT, v));
        sep_enclose(args, ",", "(", ")")
    }
}<|MERGE_RESOLUTION|>--- conflicted
+++ resolved
@@ -150,14 +150,8 @@
     pp_label_raw(&field.id).append(ty_doc)
 }
 
-<<<<<<< HEAD
-fn pp_fields(fs: &[Field], is_variant: bool) -> RcDoc {
+fn pp_fields(fs: &[Field], is_variant: bool) -> RcDoc<'_> {
     sep_enclose_space(fs.iter().map(|f| pp_field(f, is_variant)), ";", "{", "}")
-=======
-fn pp_fields(fs: &[Field], is_variant: bool) -> RcDoc<'_> {
-    let fields = fs.iter().map(|f| pp_field(f, is_variant));
-    enclose_space("{", concat(fields, ";"), "}")
->>>>>>> 4767ae20
 }
 
 pub fn pp_function(func: &Function) -> RcDoc<'_> {
@@ -187,14 +181,8 @@
 /// Pretty-prints arguments in the form of `(type1, type2)`.
 ///
 /// To print named arguments, use [`pp_named_args`] instead.
-<<<<<<< HEAD
-pub fn pp_args(args: &[Type]) -> RcDoc {
+pub fn pp_args(args: &[Type]) -> RcDoc<'_> {
     sep_enclose(args.iter().map(pp_ty), ",", "(", ")")
-=======
-pub fn pp_args(args: &[Type]) -> RcDoc<'_> {
-    let doc = concat(args.iter().map(pp_ty), ",");
-    enclose("(", doc, ")")
->>>>>>> 4767ae20
 }
 
 /// Pretty-prints return types in the form of `(type1, type2)`.
@@ -538,15 +526,9 @@
         pp_label_raw(&field.id).append(val_doc)
     }
 
-<<<<<<< HEAD
-    fn pp_fields(depth: usize, fields: &[IDLField]) -> RcDoc {
+    fn pp_fields(depth: usize, fields: &[IDLField]) -> RcDoc<'_> {
         let fs = fields.iter().map(|f| pp_field(depth, f, false));
         sep_enclose_space(fs, ";", "{", "}")
-=======
-    fn pp_fields(depth: usize, fields: &[IDLField]) -> RcDoc<'_> {
-        let fs = concat(fields.iter().map(|f| pp_field(depth, f, false)), ";");
-        enclose_space("{", fs, "}")
->>>>>>> 4767ae20
     }
 
     pub fn pp_char(v: u8) -> String {
