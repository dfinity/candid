--- conflicted
+++ resolved
@@ -154,11 +154,7 @@
     sep_enclose_space(fs.iter().map(|f| pp_field(f, is_variant)), ";", "{", "}")
 }
 
-<<<<<<< HEAD
-pub fn pp_function(func: &Function) -> RcDoc {
-=======
 pub fn pp_function(func: &Function) -> RcDoc<'_> {
->>>>>>> 5f419c57
     let args = pp_named_args(&func.args);
     let rets = pp_rets(&func.rets);
     let modes = pp_modes(&func.modes);
@@ -171,11 +167,7 @@
 /// Pretty-prints named arguments in the form of `(name1 : type1, name2 : type2)`.
 ///
 /// To print unnamed arguments, use [`pp_args`] instead.
-<<<<<<< HEAD
-pub fn pp_named_args(args: &[ArgType]) -> RcDoc {
-=======
 pub fn pp_named_args(args: &[ArgType]) -> RcDoc<'_> {
->>>>>>> 5f419c57
     let args = args.iter().map(|arg| {
         if let Some(name) = &arg.name {
             pp_text(name).append(kwd(" :")).append(pp_ty(&arg.typ))
@@ -183,25 +175,14 @@
             pp_ty(&arg.typ)
         }
     });
-<<<<<<< HEAD
-    let doc = concat(args, ",");
-    enclose("(", doc, ")")
-=======
     sep_enclose(args, ",", "(", ")")
->>>>>>> 5f419c57
 }
 
 /// Pretty-prints arguments in the form of `(type1, type2)`.
 ///
 /// To print named arguments, use [`pp_named_args`] instead.
-<<<<<<< HEAD
-pub fn pp_args(args: &[Type]) -> RcDoc {
-    let doc = concat(args.iter().map(pp_ty), ",");
-    enclose("(", doc, ")")
-=======
 pub fn pp_args(args: &[Type]) -> RcDoc<'_> {
     sep_enclose(args.iter().map(pp_ty), ",", "(", ")")
->>>>>>> 5f419c57
 }
 
 /// Pretty-prints return types in the form of `(type1, type2)`.
@@ -236,11 +217,7 @@
     sep_enclose_space(methods, ";", "{", "}")
 }
 
-<<<<<<< HEAD
-fn pp_defs(env: &TypeEnv) -> RcDoc {
-=======
 fn pp_defs(env: &TypeEnv) -> RcDoc<'_> {
->>>>>>> 5f419c57
     lines(env.to_sorted_iter().map(|(id, ty)| {
         kwd("type")
             .append(ident(id.as_str()))
