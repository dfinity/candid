--- conflicted
+++ resolved
@@ -226,7 +226,6 @@
     }
 }
 
-<<<<<<< HEAD
 fn pp_comment(comment: Option<&String>) -> RcDoc {
     let mut comment_doc = RcDoc::nil();
     if let Some(comment) = comment {
@@ -237,10 +236,7 @@
     comment_doc
 }
 
-pub fn pp_init_args<'a>(env: &'a TypeEnv, args: &'a [Type]) -> RcDoc<'a> {
-=======
 pub fn pp_init_args<'a>(env: &'a TypeEnv, args: &'a [ArgType]) -> RcDoc<'a> {
->>>>>>> 61a49c87
     pp_defs(env).append(pp_args(args))
 }
 pub fn compile(env: &TypeEnv, actor: &Option<Type>) -> String {
