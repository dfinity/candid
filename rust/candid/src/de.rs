--- conflicted
+++ resolved
@@ -88,77 +88,6 @@
     fn from(input: &'a [u8]) -> Self {
         Bytes(input)
     }
-<<<<<<< HEAD
-    // Same logic as parse_type, but not poping the current_type queue.
-    fn peek_type(&self) -> Result<Opcode> {
-        let op = self.peek_current_type()?;
-        self.rawvalue_to_opcode(op)
-    }
-    // Check if current_type matches the provided type
-    fn check_type(&mut self, expected: Opcode) -> Result<()> {
-        let wire_type = self.parse_type()?;
-        if wire_type != expected {
-            return Err(Error::msg(format!(
-                "Type mismatch. Type on the wire: {:?}; Expected type: {:?}",
-                wire_type, expected
-            )));
-        }
-        Ok(())
-    }
-}
-fn is_primitive_type(ty: i64) -> bool {
-    ty < 0 && (ty >= -17 || ty == -24)
-}
-fn validate_type_range(ty: i64, len: usize) -> Result<()> {
-    if ty >= 0 && (ty as usize) < len || is_primitive_type(ty) {
-        Ok(())
-    } else {
-        Err(Error::msg(format!("unknown type {}", ty)))
-    }
-}
-#[derive(Debug)]
-enum FieldLabel {
-    Named(&'static str),
-    Id(u32),
-    Variant(String),
-    Skip,
-}
-
-struct Deserializer<'de> {
-    input: &'de [u8],
-    table: TypeTable,
-    // field_name tells deserialize_identifier which field name to process.
-    // This field should always be set by set_field_name function.
-    field_name: Option<FieldLabel>,
-    // The record nesting depth should be bounded by the length of table to avoid infinite loop.
-    record_nesting_depth: usize,
-    expected_type: Type,
-}
-
-impl<'de> Deserializer<'de> {
-    fn from_bytes(input: &'de [u8]) -> Self {
-        Deserializer {
-            input,
-            table: TypeTable::default(),
-            field_name: None,
-            record_nesting_depth: 0,
-            expected_type: Type::Unknown,
-        }
-    }
-
-    fn dump_error_state(&self, e: Error) -> Error {
-        let mut str = format!("Trailing type: {:?}\n", self.table.current_type);
-        str.push_str(&format!("Trailing value: {:02x?}\n", self.input));
-        if self.field_name.is_some() {
-            str.push_str(&format!("Trailing field_name: {:?}\n", self.field_name));
-        }
-        str.push_str(&format!("Type table: {:?}\n", self.table.table));
-        str.push_str(&format!("Remaining value types: {:?}", self.table.types));
-        e.with_states(str)
-    }
-
-=======
->>>>>>> b2dd5d80
     fn leb128_read(&mut self) -> Result<u64> {
         leb128_decode(&mut self.0).map_err(Error::msg)
     }
@@ -397,6 +326,7 @@
     field_name: Option<FieldLabel>,
     // The record nesting depth should be bounded by the length of table to avoid infinite loop.
     record_nesting_depth: usize,
+    expected_type: Type,
 }
 
 impl<'de> Deserializer<'de> {
@@ -672,23 +602,17 @@
     {
         use std::convert::TryInto;
         self.record_nesting_depth = 0;
-<<<<<<< HEAD
         let value: i128 = match self.table.parse_type()? {
             Opcode::Int => {
-                let v = Int::decode(&mut self.input).map_err(Error::msg)?;
+                let v = Int::decode(&mut self.input.0).map_err(Error::msg)?;
                 v.0.try_into().map_err(Error::msg)?
             }
             Opcode::Nat => {
-                let v = Nat::decode(&mut self.input).map_err(Error::msg)?;
+                let v = Nat::decode(&mut self.input.0).map_err(Error::msg)?;
                 v.0.try_into().map_err(Error::msg)?
             }
             _ => return Err(Error::msg("Type mismatch")),
         };
-=======
-        self.table.check_type(Opcode::Int)?;
-        let v = Int::decode(&mut self.input.0).map_err(Error::msg)?;
-        let value: i128 = v.0.try_into().map_err(Error::msg)?;
->>>>>>> b2dd5d80
         visitor.visit_i128(value)
     }
 
@@ -747,11 +671,10 @@
         V: Visitor<'de>,
     {
         self.record_nesting_depth = 0;
-<<<<<<< HEAD
         match self.table.peek_type()? {
             Opcode::Opt => {
                 self.table.parse_type()?;
-                match self.parse_byte()? {
+                match self.input.parse_byte()? {
                     0 => {
                         // Skip the type T of Option<T>
                         self.table.pop_current_type()?;
@@ -767,18 +690,6 @@
                 visitor.visit_none()
             }
             _ => visitor.visit_some(self),
-=======
-        self.table.check_type(Opcode::Opt)?;
-        let bit = self.input.parse_byte()?;
-        if bit == 0u8 {
-            // Skip the type T of Option<T>
-            self.table.pop_current_type()?;
-            visitor.visit_none()
-        } else if bit == 1u8 {
-            visitor.visit_some(self)
-        } else {
-            Err(de::Error::custom("not an option value"))
->>>>>>> b2dd5d80
         }
     }
     fn deserialize_unit<V>(self, visitor: V) -> Result<V::Value>
