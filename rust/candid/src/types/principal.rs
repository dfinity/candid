--- conflicted
+++ resolved
@@ -1,14 +1,4 @@
 use super::{CandidType, Serializer, Type, TypeInner};
-<<<<<<< HEAD
-#[cfg(feature = "random")]
-use arbitrary::{Arbitrary, Result as ArbitraryResult, Unstructured};
-use serde::{Deserialize, Serialize};
-use sha2::{Digest, Sha224};
-use std::convert::TryFrom;
-use std::fmt::Write;
-use thiserror::Error;
-=======
->>>>>>> 56783828
 
 pub use ic_principal::{Principal, PrincipalError};
 
@@ -22,295 +12,4 @@
     {
         serializer.serialize_principal(self.as_slice())
     }
-<<<<<<< HEAD
-}
-
-impl Principal {
-    const MAX_LENGTH_IN_BYTES: usize = 29;
-    const CRC_LENGTH_IN_BYTES: usize = 4;
-
-    const SELF_AUTHENTICATING_TAG: u8 = 2;
-    const ANONYMOUS_TAG: u8 = 4;
-
-    /// Construct a [`Principal`] of the IC management canister
-    pub const fn management_canister() -> Self {
-        Self {
-            len: 0,
-            bytes: [0; Self::MAX_LENGTH_IN_BYTES],
-        }
-    }
-
-    /// Construct a self-authenticating ID from public key
-    pub fn self_authenticating<P: AsRef<[u8]>>(public_key: P) -> Self {
-        let public_key = public_key.as_ref();
-        let hash = Sha224::digest(public_key);
-        let mut bytes = [0; Self::MAX_LENGTH_IN_BYTES];
-        bytes[..Self::MAX_LENGTH_IN_BYTES - 1].copy_from_slice(hash.as_slice());
-        bytes[Self::MAX_LENGTH_IN_BYTES - 1] = Self::SELF_AUTHENTICATING_TAG;
-
-        Self {
-            len: Self::MAX_LENGTH_IN_BYTES as u8,
-            bytes,
-        }
-    }
-
-    /// Construct an anonymous ID.
-    pub const fn anonymous() -> Self {
-        let mut bytes = [0; Self::MAX_LENGTH_IN_BYTES];
-        bytes[0] = Self::ANONYMOUS_TAG;
-        Self { len: 1, bytes }
-    }
-
-    /// Construct a [`Principal`] from a slice of bytes.
-    ///
-    /// # Panics
-    ///
-    /// Panics if the slice is longer than 29 bytes.
-    pub const fn from_slice(slice: &[u8]) -> Self {
-        match Self::try_from_slice(slice) {
-            Ok(v) => v,
-            _ => panic!("slice length exceeds capacity"),
-        }
-    }
-
-    /// Construct a [`Principal`] from a slice of bytes.
-    pub const fn try_from_slice(slice: &[u8]) -> Result<Self, PrincipalError> {
-        const MAX_LENGTH_IN_BYTES: usize = Principal::MAX_LENGTH_IN_BYTES;
-        match slice.len() {
-            len @ 0..=MAX_LENGTH_IN_BYTES => {
-                let mut bytes = [0; MAX_LENGTH_IN_BYTES];
-                let mut i = 0;
-                while i < len {
-                    bytes[i] = slice[i];
-                    i += 1;
-                }
-                Ok(Self {
-                    len: len as u8,
-                    bytes,
-                })
-            }
-            _ => Err(PrincipalError::BytesTooLong()),
-        }
-    }
-
-    /// Parse a [`Principal`] from text representation.
-    pub fn from_text<S: AsRef<str>>(text: S) -> Result<Self, PrincipalError> {
-        // Strategy: Parse very liberally, then pretty-print and compare output
-        // This is both simpler and yields better error messages
-
-        let mut s = text.as_ref().to_string();
-        s.make_ascii_uppercase();
-        s.retain(|c| c != '-');
-        match data_encoding::BASE32_NOPAD.decode(s.as_bytes()) {
-            Ok(bytes) => {
-                if bytes.len() < Self::CRC_LENGTH_IN_BYTES {
-                    return Err(PrincipalError::TextTooShort());
-                }
-
-                let crc_bytes = &bytes[..Self::CRC_LENGTH_IN_BYTES];
-                let data_bytes = &bytes[Self::CRC_LENGTH_IN_BYTES..];
-                if data_bytes.len() > Self::MAX_LENGTH_IN_BYTES {
-                    return Err(PrincipalError::TextTooLong());
-                }
-
-                if crc32fast::hash(data_bytes).to_be_bytes() != crc_bytes {
-                    return Err(PrincipalError::CheckSequenceNotMatch());
-                }
-
-                // Already checked data_bytes.len() <= MAX_LENGTH_IN_BYTES
-                // safe to unwrap here
-                let result = Self::try_from_slice(data_bytes).unwrap();
-                let expected = format!("{result}");
-
-                // In the Spec:
-                // The textual representation is conventionally printed with lower case letters,
-                // but parsed case-insensitively.
-                if text.as_ref().to_ascii_lowercase() != expected {
-                    return Err(PrincipalError::AbnormalGrouped(result));
-                }
-                Ok(result)
-            }
-            _ => Err(PrincipalError::InvalidBase32()),
-        }
-    }
-
-    /// Convert [`Principal`] to text representation.
-    pub fn to_text(&self) -> String {
-        format!("{self}")
-    }
-
-    /// Return the [`Principal`]'s underlying slice of bytes.
-    #[inline]
-    pub fn as_slice(&self) -> &[u8] {
-        &self.bytes[..self.len as usize]
-    }
-}
-
-impl std::fmt::Display for Principal {
-    fn fmt(&self, f: &mut std::fmt::Formatter<'_>) -> std::fmt::Result {
-        let blob: &[u8] = self.as_slice();
-
-        // calc checksum
-        let checksum = crc32fast::hash(blob);
-
-        // combine blobs
-        let mut bytes = vec![];
-        bytes.extend_from_slice(&checksum.to_be_bytes());
-        bytes.extend_from_slice(blob);
-
-        // base32
-        let mut s = data_encoding::BASE32_NOPAD.encode(&bytes);
-        s.make_ascii_lowercase();
-
-        // write out string with dashes
-        let mut s = s.as_str();
-        while s.len() > 5 {
-            f.write_str(&s[..5])?;
-            f.write_char('-')?;
-            s = &s[5..];
-        }
-        f.write_str(s)
-    }
-}
-
-impl std::str::FromStr for Principal {
-    type Err = PrincipalError;
-
-    fn from_str(s: &str) -> Result<Self, Self::Err> {
-        Principal::from_text(s)
-    }
-}
-
-impl TryFrom<&str> for Principal {
-    type Error = PrincipalError;
-
-    fn try_from(s: &str) -> Result<Self, Self::Error> {
-        Principal::from_text(s)
-    }
-}
-
-impl TryFrom<Vec<u8>> for Principal {
-    type Error = PrincipalError;
-
-    fn try_from(bytes: Vec<u8>) -> Result<Self, Self::Error> {
-        Self::try_from(bytes.as_slice())
-    }
-}
-
-impl TryFrom<&Vec<u8>> for Principal {
-    type Error = PrincipalError;
-
-    fn try_from(bytes: &Vec<u8>) -> Result<Self, Self::Error> {
-        Self::try_from(bytes.as_slice())
-    }
-}
-
-impl TryFrom<&[u8]> for Principal {
-    type Error = PrincipalError;
-
-    fn try_from(bytes: &[u8]) -> Result<Self, Self::Error> {
-        Self::try_from_slice(bytes)
-    }
-}
-
-impl AsRef<[u8]> for Principal {
-    fn as_ref(&self) -> &[u8] {
-        self.as_slice()
-    }
-}
-
-// Serialization
-impl serde::Serialize for Principal {
-    fn serialize<S: serde::Serializer>(&self, serializer: S) -> Result<S::Ok, S::Error> {
-        if serializer.is_human_readable() {
-            self.to_text().serialize(serializer)
-        } else {
-            serializer.serialize_bytes(self.as_slice())
-        }
-    }
-}
-
-// Deserialization
-mod deserialize {
-    use super::Principal;
-    use std::convert::TryFrom;
-
-    // Simple visitor for deserialization from bytes. We don't support other number types
-    // as there's no need for it.
-    pub(super) struct PrincipalVisitor;
-
-    impl<'de> serde::de::Visitor<'de> for PrincipalVisitor {
-        type Value = super::Principal;
-
-        fn expecting(&self, formatter: &mut std::fmt::Formatter<'_>) -> std::fmt::Result {
-            formatter.write_str("bytes or string")
-        }
-
-        fn visit_str<E>(self, v: &str) -> Result<Self::Value, E>
-        where
-            E: serde::de::Error,
-        {
-            Principal::from_text(v).map_err(E::custom)
-        }
-
-        fn visit_bytes<E>(self, value: &[u8]) -> Result<Self::Value, E>
-        where
-            E: serde::de::Error,
-        {
-            Principal::try_from(value).map_err(E::custom)
-        }
-        /// This visitor should only be used by the Candid crate.
-        fn visit_byte_buf<E>(self, v: Vec<u8>) -> Result<Self::Value, E>
-        where
-            E: serde::de::Error,
-        {
-            if v.is_empty() || v[0] != 2u8 {
-                Err(E::custom("Not called by Candid"))
-            } else {
-                Principal::try_from(&v[1..]).map_err(E::custom)
-            }
-        }
-    }
-}
-
-impl<'de> serde::Deserialize<'de> for Principal {
-    fn deserialize<D: serde::Deserializer<'de>>(deserializer: D) -> Result<Principal, D::Error> {
-        use serde::de::Error;
-        if deserializer.is_human_readable() {
-            deserializer
-                .deserialize_str(deserialize::PrincipalVisitor)
-                .map_err(D::Error::custom)
-        } else {
-            deserializer
-                .deserialize_bytes(deserialize::PrincipalVisitor)
-                .map_err(D::Error::custom)
-        }
-    }
-}
-
-#[cfg(feature = "random")]
-impl<'a> Arbitrary<'a> for Principal {
-    fn arbitrary(u: &mut Unstructured<'a>) -> ArbitraryResult<Self> {
-        let principal = match u8::arbitrary(u)? {
-            u8::MAX => Principal::management_canister(),
-            254u8 => Principal::anonymous(),
-            _ => {
-                let length: usize = u.int_in_range(1..=Principal::MAX_LENGTH_IN_BYTES)?;
-                let mut result: Vec<u8> = Vec::with_capacity(length);
-                for _ in 0..length {
-                    result.push(u8::arbitrary(u)?);
-                }
-                // non-anonymous principal cannot have type ANONYMOUS
-                // adapt by changing the last byte.
-                let last = result.last_mut().unwrap();
-                if *last == 4_u8 {
-                    *last = u8::MAX
-                }
-                Principal::try_from(&result[..]).unwrap()
-            }
-        };
-        Ok(principal)
-    }
-=======
->>>>>>> 56783828
 }