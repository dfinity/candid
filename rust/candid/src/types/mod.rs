--- conflicted
+++ resolved
@@ -9,10 +9,6 @@
 mod impls;
 pub mod internal;
 pub mod subtype;
-<<<<<<< HEAD
-#[cfg(feature = "syntax")]
-=======
->>>>>>> f097c4ce
 pub mod syntax;
 pub mod type_env;
 #[cfg_attr(docsrs, doc(cfg(feature = "value")))]
