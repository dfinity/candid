[package]
name = "candid"
<<<<<<< HEAD
version = "0.10.0"
=======
version = "0.9.11"
>>>>>>> 2308128e
edition = "2021"
authors = ["DFINITY Team"]
description = "Candid is an interface description language (IDL) for interacting with canisters running on the Internet Computer."
homepage = "https://internetcomputer.org/docs/current/developer-docs/build/candid/candid-concepts"
documentation = "https://docs.rs/candid"
repository = "https://github.com/dfinity/candid"
license = "Apache-2.0"
readme = "README.md"
categories = ["encoding", "wasm"]
keywords = ["internet-computer", "idl", "candid", "dfinity"]
include = ["src", "Cargo.toml", "LICENSE", "README.md"]

[dependencies]
byteorder = "1.4.3"
candid_derive = { path = "../candid_derive", version = "=0.6.4" }
codespan-reporting = "0.11"
hex = "0.4.2"
ic_principal = { path = "../ic_principal", version = "0.1.0" }
leb128 = "0.2.4"
num_enum = "0.6.1"
num-bigint = { version = "0.4.2", features = ["serde"] }
num-traits = "0.2.12"
paste = "1.0.0"
pretty = "0.12.0"
serde = { version = "1.0.118", features = ["derive"] }
serde_bytes = "0.11"
thiserror = "1.0.20"
anyhow = "1.0"
binread = { version = "2.1", features = ["debug_template"] }

[target.'cfg(not(target_arch = "wasm32"))'.dependencies]
stacker = "0.1"

[dev-dependencies]
rand = "0.8"
criterion = "0.4"
serde_cbor = "0.11.2"
serde_json = "1.0.74"
bincode = "1.3.3"

[[bench]]
name = "benchmark"
harness = false
path = "benches/benchmark.rs"

[features]
mute_warnings = []<|MERGE_RESOLUTION|>--- conflicted
+++ resolved
@@ -1,10 +1,6 @@
 [package]
 name = "candid"
-<<<<<<< HEAD
 version = "0.10.0"
-=======
-version = "0.9.11"
->>>>>>> 2308128e
 edition = "2021"
 authors = ["DFINITY Team"]
 description = "Candid is an interface description language (IDL) for interacting with canisters running on the Internet Computer."
