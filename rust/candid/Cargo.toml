[package]
name = "candid"
<<<<<<< HEAD
version = "0.9.0-beta.1"
=======
version = "0.9.0-beta.3"
>>>>>>> f7166f47
edition = "2018"
authors = ["DFINITY Team"]
description = "Candid is an interface description language (IDL) for interacting with canisters running on the Internet Computer."
homepage = "https://internetcomputer.org/docs/current/developer-docs/build/candid/candid-concepts"
documentation = "https://docs.rs/candid"
repository = "https://github.com/dfinity/candid"
license = "Apache-2.0"
readme = "README.md"

categories = ["encoding", "parsing", "wasm"]
keywords = ["internet-computer", "idl", "candid", "dfinity", "parser"]
include = ["src", "Cargo.toml", "build.rs", "LICENSE", "README.md"]
build = "build.rs"

[build-dependencies]
lalrpop = { version = "0.19.0", optional = true }

[dependencies]
byteorder = "1.4.3"
candid_derive = { path = "../candid_derive", version = "=0.6.0" }
codespan-reporting = "0.11"
crc32fast = "1.3.0"
data-encoding = "2.3.2"
hex = "0.4.2"
leb128 = "0.2.4"
num_enum = "0.5.1"
num-bigint = { version = "0.4.2", features = ["serde"] }
num-traits = "0.2.12"
paste = "1.0.0"
pretty = "0.10.0"
serde = { version = "1.0.118", features = ["derive"] }
serde_bytes = "0.11"
sha2 = "0.10.1"
thiserror = "1.0.20"
anyhow = "1.0"
binread = { version = "2.1", features = ["debug_template"] }

lalrpop-util = { version = "0.19.0", optional = true }
logos = { version = "0.12", optional = true }

arbitrary = { version = "1.0", optional = true }
# Don't upgrade serde_dhall. It will introduce dependency with invalid license.
serde_dhall = { version = "0.11", default-features = false, optional = true }
fake = { version = "2.4", optional = true }
rand = { version = "0.8", optional = true }

[target.'cfg(not(target_arch = "wasm32"))'.dependencies]
stacker = "0.1"

[dev-dependencies]
goldenfile = "1.1.0"
test-generator = "0.3.0"
rand = "0.8"
criterion = "0.4"
serde = { version = "1.0.133", features = ["derive"] }
serde_cbor = "0.11.2"
serde_json = "1.0.74"
serde_test = "1.0.137"
impls = "1"
bincode = "1.3.3"

[[bench]]
name = "benchmark"
harness = false
path = "benches/benchmark.rs"

[[test]]
name = "test_suite"
path = "tests/test_suite.rs"
required-features = ["parser"]
[[test]]
name = "value"
path = "tests/value.rs"
required-features = ["parser"]
[[test]]
name = "parse_value"
path = "tests/parse_value.rs"
required-features = ["parser"]
[[test]]
name = "parse_type"
path = "tests/parse_type.rs"
required-features = ["parser"]

[features]
<<<<<<< HEAD
parser = ["lalrpop", "lalrpop-util", "logos"]
configs = ["serde_dhall"]
random = ["parser", "configs", "arbitrary", "fake", "rand"]
all = ["random"]
mute_warnings = []
=======
configs = ["serde_dhall"]
random = ["parser", "configs", "arbitrary", "fake", "rand"]
parser = ["lalrpop", "lalrpop-util", "logos"]
all = ["random"]
mute_warnings = []

# docs.rs-specific configuration
# To test locally: RUSTDOCFLAGS="--cfg docsrs" cargo +nightly doc --all-features
[package.metadata.docs.rs]
# document all features
all-features = true
# defines the configuration attribute `docsrs`
rustdoc-args = ["--cfg", "docsrs"]
>>>>>>> f7166f47
<|MERGE_RESOLUTION|>--- conflicted
+++ resolved
@@ -1,10 +1,6 @@
 [package]
 name = "candid"
-<<<<<<< HEAD
-version = "0.9.0-beta.1"
-=======
 version = "0.9.0-beta.3"
->>>>>>> f7166f47
 edition = "2018"
 authors = ["DFINITY Team"]
 description = "Candid is an interface description language (IDL) for interacting with canisters running on the Internet Computer."
@@ -89,13 +85,6 @@
 required-features = ["parser"]
 
 [features]
-<<<<<<< HEAD
-parser = ["lalrpop", "lalrpop-util", "logos"]
-configs = ["serde_dhall"]
-random = ["parser", "configs", "arbitrary", "fake", "rand"]
-all = ["random"]
-mute_warnings = []
-=======
 configs = ["serde_dhall"]
 random = ["parser", "configs", "arbitrary", "fake", "rand"]
 parser = ["lalrpop", "lalrpop-util", "logos"]
@@ -108,5 +97,4 @@
 # document all features
 all-features = true
 # defines the configuration attribute `docsrs`
-rustdoc-args = ["--cfg", "docsrs"]
->>>>>>> f7166f47
+rustdoc-args = ["--cfg", "docsrs"]