--- conflicted
+++ resolved
@@ -106,12 +106,8 @@
 }
 
 impl Principal {
-<<<<<<< HEAD
-    const MAX_LENGTH_IN_BYTES: usize = 29;
+    pub const MAX_LENGTH_IN_BYTES: usize = 29;
     #[allow(dead_code)]
-=======
-    pub const MAX_LENGTH_IN_BYTES: usize = 29;
->>>>>>> b40a4ab4
     const CRC_LENGTH_IN_BYTES: usize = 4;
 
     #[allow(dead_code)]
