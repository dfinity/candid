// This is an experimental feature to generate Rust binding from Candid.
// You may want to manually adjust some of the types.
#![allow(dead_code, unused_imports)]
use candid::{self, CandidType, Deserialize, Principal};
use ic_cdk::api::call::CallResult as Result;

#[derive(CandidType, Deserialize, Debug)]
pub(crate) struct Node { pub(crate) head: u128, pub(crate) tail: Box<List> }
#[derive(CandidType, Deserialize, Debug)]
pub(crate) struct List(pub(crate) Option<Node>);
/// Doc comment for prim type
type CanisterId = Principal;
#[derive(CandidType, Deserialize, Clone)]
pub(crate) struct ListInner {
  /// Doc comment for List head
  #[serde(skip_deserializing)]
  #[serde(rename="head")]
  HEAD: candid::Int,
  /// Doc comment for List tail
  #[serde(skip_deserializing)]
  tail: Arc<MyList>,
}
/// Doc comment for List
#[derive(CandidType, Deserialize, Debug)]
pub(crate) struct MyList(pub(crate) Option<ListInner>);
#[derive(CandidType, Deserialize, Debug)]
pub(crate) struct Nested3 {
  pub(crate) _0_: u128,
  pub(crate) _42_: u128,
  pub(crate) _43_: u8,
}
#[derive(CandidType, Deserialize, Debug)]
pub(crate) enum Nested41 {
  _42_,
  #[serde(skip_deserializing)]
  #[serde(rename="A")]
  AAA,
  B,
  C,
}
/// Doc comment for nested type
#[derive(CandidType, Deserialize, Debug)]
pub(crate) struct Nested {
  pub(crate) _0_: u128,
  pub(crate) _1_: u128,
  /// Doc comment for nested record
  pub(crate) _2_: (u128, candid::Int),
  pub(crate) _3_: Nested3,
  pub(crate) _40_: u128,
  pub(crate) _41_: Nested41,
  pub(crate) _42_: u128,
}
candid::define_service!(pub BrokerReturn : {
  "current" : candid::func!(() -> (u32));
  "up" : candid::func!(() -> ());
});
candid::define_service!(pub(crate) Broker : {
  "find" : candid::func!((String) -> (BrokerReturn));
});
#[derive(CandidType, Deserialize, Debug)]
pub(crate) struct NestedResErrOk { pub(crate) content: String }
pub(crate) type NestedRes = std::result::Result<
  my::Result<(), ()>, another::Result<NestedResErrOk, (candid::Int)>
>;
#[derive(CandidType, Deserialize, Debug)]
pub(crate) enum HArg1 { A(u128), B(Option<String>) }
#[derive(CandidType, Deserialize, Debug)]
pub(crate) struct HRet42 {}
#[derive(CandidType, Deserialize, Debug)]
pub(crate) struct HRet { pub(crate) _42_: HRet42, pub(crate) id: u128 }
candid::define_function!(pub(crate) FArg1 : (i32) -> (i64));
#[derive(CandidType, Deserialize, Debug)]
pub(crate) struct ResErr {
  /// Doc comment for error field in Err variant,
  /// on multiple lines
  pub(crate) error: String,
}
/// Doc comment for res type
pub(crate) type Res = std::result::Result<(candid::Int, u128), ResErr>;
candid::define_function!(pub(crate) F : (MyList, FArg1) -> (
    Option<MyList>,
    Res,
  ));
#[derive(CandidType, Deserialize, Debug)]
pub(crate) struct B (pub(crate) candid::Int, pub(crate) u128);
#[derive(CandidType, Deserialize, Debug)]
pub(crate) enum A { #[serde(rename="a")] A, #[serde(rename="b")] B(B) }
#[derive(CandidType, Deserialize, Debug)]
pub(crate) struct XRet2Ok { pub(crate) result: String }
#[derive(CandidType, Deserialize, Debug)]
pub(crate) enum Error { #[serde(rename="a")] A, #[serde(rename="b")] B }
#[derive(CandidType, Deserialize, Debug)]
pub(crate) struct NestedRecordsNestedInner {
  /// Doc comment for nested_records field nested_field
  pub(crate) nested_field: String,
}
/// Doc comment for nested_records
#[derive(CandidType, Deserialize, Debug)]
pub(crate) struct NestedRecords {
  /// Doc comment for nested_records field nested
  pub(crate) nested: Option<NestedRecordsNestedInner>,
}
#[derive(CandidType, Deserialize, Debug)]
pub(crate) struct MyVariantCInnerEItem {
  /// Doc comment for my_variant field c field e inner vec element
  pub(crate) f: u128,
}
#[derive(CandidType, Deserialize, Debug)]
pub(crate) struct MyVariantCInner {
  /// Doc comment for my_variant field c field d
  pub(crate) d: String,
  pub(crate) e: Vec<MyVariantCInnerEItem>,
}
#[derive(CandidType, Deserialize, Debug)]
pub(crate) enum MyVariant {
  /// Doc comment for my_variant field a
  #[serde(rename="a")]
  A{
    /// Doc comment for my_variant field a field b
    b: String,
  },
  /// Doc comment for my_variant field c
  #[serde(rename="c")]
  C(Option<MyVariantCInner>),
}
pub(crate) type A = Box<B>;
#[derive(CandidType, Deserialize, Debug)]
pub(crate) struct B(pub(crate) Option<A>);
#[derive(CandidType, Deserialize, Debug)]
pub(crate) enum Tree {
  #[serde(rename="branch")]
  Branch{ val: candid::Int, left: Box<Tree>, right: Box<Tree> },
  #[serde(rename="leaf")]
  Leaf(candid::Int),
}
candid::define_function!(pub(crate) StreamInnerNext : () -> (Stream) query);
#[derive(CandidType, Deserialize, Debug)]
pub(crate) struct StreamInner {
  pub(crate) head: u128,
  pub(crate) next: StreamInnerNext,
}
#[derive(CandidType, Deserialize, Debug)]
pub(crate) struct Stream(pub(crate) Option<StreamInner>);
candid::define_service!(pub(crate) S : {
  "f" : T::ty();
  "g" : candid::func!((List) -> (B, Tree, Stream));
});
candid::define_function!(pub(crate) T : (S) -> ());

/// Doc comment for service
pub struct Service(pub Principal);
impl Service {
  /// Doc comment for f1 method of service
<<<<<<< HEAD
  pub async fn f_1(&self, arg0: &List, test: &serde_bytes::ByteBuf, arg2: &Option<bool>) -> Result<()> {
    ic_cdk::call(self.0, "f1", (arg0,test,arg2,)).await
=======
  pub async fn f1(&self, arg0: &List, arg1: &serde_bytes::ByteBuf, arg2: &Option<bool>) -> Result<()> {
    ic_cdk::call(self.0, "f1", (arg0,arg1,arg2,)).await
>>>>>>> bc49504f
  }
  pub async fn G11(&self, id: &CanisterId, list: &MyList, is_okay: &Option<MyList>, arg3: &Nested) -> Result<(i128,Broker,NestedRes,)> {
    ic_cdk::call(self.0, "g1", (id,list,is_okay,arg3,)).await
  }
  pub async fn h(&self, arg0: &Vec<Option<String>>, arg1: &HArg1, arg2: &Option<MyList>) -> Result<(HRet,)> {
    ic_cdk::call(self.0, "h", (arg0,arg1,arg2,)).await
  }
  /// Doc comment for i method of service
  pub async fn i(&self, arg0: &MyList, arg1: &FArg1) -> Result<(Option<MyList>,Res,)> {
    ic_cdk::call(self.0, "i", (arg0,arg1,)).await
  }
  pub async fn x(&self, arg0: &A, arg1: &B) -> Result<(Option<A>,Option<B>,std::result::Result<XRet2Ok, Error>,)> {
    ic_cdk::call(self.0, "x", (arg0,arg1,)).await
  }
  pub async fn y(&self, arg0: &NestedRecords) -> Result<((NestedRecords, MyVariant),)> {
    ic_cdk::call(self.0, "y", (arg0,)).await
  }
  pub async fn f(&self, server: &S) -> Result<()> {
    ic_cdk::call(self.0, "f", (server,)).await
  }
  pub async fn g(&self, arg0: &List) -> Result<(B,Tree,Stream,)> {
    ic_cdk::call(self.0, "g", (arg0,)).await
  }
  /// Doc comment for imported bbbbb service method
  pub async fn bbbbb(&self, arg0: &B) -> Result<()> {
    ic_cdk::call(self.0, "bbbbb", (arg0,)).await
  }
}
/// Canister ID: `aaaaa-aa`
pub const CANISTER_ID : Principal = Principal::from_slice(&[]);
pub const service : Service = Service(CANISTER_ID);
#[test]
fn test_Arc_MyList_() {
  // Generated from ListInner.record.tail.use_type = "Arc<MyList>"
  let candid_src = r#"type List = opt ListInner;
type ListInner = record { head : int; tail : List };
(List)"#;
  candid_parser::utils::check_rust_type::<Arc<MyList>>(candid_src).unwrap();
}
#[test]
fn test_i128() {
  // Generated from g1.ret0.use_type = "i128"
  let candid_src = r#"(int)"#;
  candid_parser::utils::check_rust_type::<i128>(candid_src).unwrap();
}
<|MERGE_RESOLUTION|>--- conflicted
+++ resolved
@@ -151,13 +151,8 @@
 pub struct Service(pub Principal);
 impl Service {
   /// Doc comment for f1 method of service
-<<<<<<< HEAD
-  pub async fn f_1(&self, arg0: &List, test: &serde_bytes::ByteBuf, arg2: &Option<bool>) -> Result<()> {
+  pub async fn f1(&self, arg0: &List, test: &serde_bytes::ByteBuf, arg2: &Option<bool>) -> Result<()> {
     ic_cdk::call(self.0, "f1", (arg0,test,arg2,)).await
-=======
-  pub async fn f1(&self, arg0: &List, arg1: &serde_bytes::ByteBuf, arg2: &Option<bool>) -> Result<()> {
-    ic_cdk::call(self.0, "f1", (arg0,arg1,arg2,)).await
->>>>>>> bc49504f
   }
   pub async fn G11(&self, id: &CanisterId, list: &MyList, is_okay: &Option<MyList>, arg3: &Nested) -> Result<(i128,Broker,NestedRes,)> {
     ic_cdk::call(self.0, "g1", (id,list,is_okay,arg3,)).await
