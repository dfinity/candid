--- conflicted
+++ resolved
@@ -1,29 +1,16 @@
-type A = B;
-type B = opt A;
+// Doc comment for prim type
+type my_type = principal;
 // Doc comment for List
 type List = opt record {
   // Doc comment for List head
   head : int;
   // Doc comment for List tail
-  tail : List
+  tail : List;
 };
-type a = variant { a; b : b };
-type b = record { int; nat };
+type f = func (List, func (int32) -> (int64)) -> (opt List, res);
 // Doc comment for broker service
 type broker = service {
-  find : (name : text) -> (service { current : () -> (nat32); up : () -> () })
-};
-type f = func(List, func(int32) -> (int64)) -> (opt List, res);
-type list = opt node;
-// Doc comment for prim type
-type my_type = principal;
-type my_variant = variant {
-  a : record { b : text };
-<<<<<<< HEAD
-  c : opt record { d : text; e : vec record { f : nat } }
-=======
-  c : opt record { d : text; e : vec record { f : nat } };
->>>>>>> 15608fbf
+  find : (name : text) -> (service { current : () -> (nat32); up : () -> () });
 };
 // Doc comment for nested type
 type nested = record {
@@ -34,26 +21,8 @@
   3 : record { 0 : nat; 42 : nat; 43 : nat8 };
   40 : nat;
   41 : variant { 42; A; B; C };
-  42 : nat
+  42 : nat;
 };
-// Doc comment for nested_records
-type nested_records = record {
-  // Doc comment for nested_records field nested
-  nested : opt record {
-    // Doc comment for nested_records field nested_field
-    nested_field : text
-  }
-};
-type nested_res = variant {
-  Ok : variant { Ok; Err };
-  Err : variant {
-    // Doc comment for Ok in nested variant
-    Ok : record { content : text };
-    // Doc comment for Err in nested variant
-    Err : record { int }
-  }
-};
-type node = record { head : nat; tail : list };
 // Doc comment for res type
 type res = variant {
   // Doc comment for Ok variant
@@ -62,35 +31,79 @@
   Err : record {
     // Doc comment for error field in Err variant,
     // on multiple lines
-    error : text
-  }
+    error : text;
+  };
+};
+type nested_res = variant {
+  Ok : variant { Ok; Err };
+  Err : variant {
+    // Doc comment for Ok in nested variant
+    Ok : record { content : text };
+    // Doc comment for Err in nested variant
+    Err : record { int };
+  };
+};
+// Doc comment for nested_records
+type nested_records = record {
+  // Doc comment for nested_records field nested
+  nested : opt record {
+    // Doc comment for nested_records field nested_field
+    nested_field : text;
+  };
+};
+type my_variant = variant {
+  // Doc comment for my_variant field a
+  a : record {
+    // Doc comment for my_variant field a field b
+    b : text;
+  };
+  // Doc comment for my_variant field c
+  c : opt record {
+    // Doc comment for my_variant field c field d
+    d : text;
+    e : vec record {
+      // Doc comment for my_variant field c field e inner vec element
+      f : nat;
+    };
+  };
+};
+type A = B;
+type B = opt A;
+type node = record { head : nat; tail : list };
+type list = opt node;
+type tree = variant {
+  branch : record { val : int; left : tree; right : tree };
+  leaf : int;
 };
 // Doc comment for service id
 type s = service { f : t; g : (list) -> (B, tree, stream) };
-type stream = opt record { head : nat; next : func() -> (stream) query };
-type t = func(server : s) -> ();
-type tree = variant {
-  branch : record { val : int; left : tree; right : tree };
-  leaf : int
-};
+type t = func (server : s) -> ();
+type stream = opt record { head : nat; next : func () -> (stream) query };
+type b = record { int; nat };
+type a = variant { a; b : b };
 // Doc comment for service
 service : {
   // Doc comment for f1 method of service
   f1 : (list, test : blob, opt bool) -> () oneway;
   g1 : (my_type, List, opt List, nested) -> (int, broker, nested_res) query;
   h : (vec opt text, variant { A : nat; B : opt text }, opt List) -> (
-    record { 42 : record {}; id : nat }
-  );
+      record {
+        // Doc comment for 0x2a field in h method return, currently ignored
+        42 : record {};
+        // Doc comment for id field in h method return, currently ignored
+        id : nat;
+      },
+    );
   // Doc comment for i method of service
   i : f;
   x : (a, b) -> (
-    opt a,
-    opt b,
-    variant { Ok : record { result : text }; Err : variant { a; b } }
-  ) composite_query;
+      opt a,
+      opt b,
+      variant { Ok : record { result : text }; Err : variant { a; b } },
+    ) composite_query;
   y : (nested_records) -> (record { nested_records; my_variant }) query;
   f : t;
   g : (list) -> (B, tree, stream);
   // Doc comment for imported bbbbb service method
-  bbbbb : (b) -> ()
+  bbbbb : (b) -> ();
 }