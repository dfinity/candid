--- conflicted
+++ resolved
@@ -1,21 +1,22 @@
 import { IDL } from '@dfinity/candid';
 
+export const B = IDL.Variant({
+  '' : IDL.Null,
+  '空的' : IDL.Null,
+  '  空的  ' : IDL.Null,
+  '1⃣️2⃣️3⃣️' : IDL.Null,
+});
 export const A = IDL.Record({
   '\u{e000}' : IDL.Nat,
   '📦🍦' : IDL.Nat,
   '字段名' : IDL.Nat,
   '字 段 名2' : IDL.Nat,
 });
-export const B = IDL.Variant({
-  '' : IDL.Null,
-  '空的' : IDL.Null,
-  '  空的  ' : IDL.Null,
-  '1⃣️2⃣️3⃣️' : IDL.Null,
-});
 
 export const idlService = IDL.Service({
   '' : IDL.Func([IDL.Nat], [IDL.Nat], []),
   '✈️  🚗 ⛱️ ' : IDL.Func([], [], ['oneway']),
+  '函' : IDL.Func([B], [A], []),
   '函数名' : IDL.Func([A], [B], []),
   '👀' : IDL.Func([IDL.Nat], [IDL.Nat], ['query']),
 });
@@ -29,16 +30,13 @@
     '  空的  ' : IDL.Null,
     '1⃣️2⃣️3⃣️' : IDL.Null,
   });
-<<<<<<< HEAD
   const A = IDL.Record({
     '\u{e000}' : IDL.Nat,
     '📦🍦' : IDL.Nat,
     '字段名' : IDL.Nat,
     '字 段 名2' : IDL.Nat,
   });
-=======
   
->>>>>>> 5f419c57
   return IDL.Service({
     '' : IDL.Func([IDL.Nat], [IDL.Nat], []),
     '✈️  🚗 ⛱️ ' : IDL.Func([], [], ['oneway']),
