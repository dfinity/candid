use candid::{
    decode_args, decode_one,
    types::{
        value::{IDLArgs, IDLField, IDLValue, VariantValue},
        Label, TypeEnv,
    },
    Decode,
};
use candid_parser::{parse_idl_args, syntax::IDLProg, typing::check_prog};
use std::slice;

#[test]
fn test_parser() {
    parse_check("(true,42,+42,-42)");
    parse_check("(\"test\", variant {5})");
    parse_check("(opt null, record {}, vec{1;2;3})");
    parse_check("(record {1=42;44=\"test\";2=false})");
    parse_check("(record {label=42; 43=record {test100=\"test\"; \"标签\"=\"hello\"}; long_label=opt null}, variant {C})");
    parse_check("(record { record{ 42; opt 42 }; vec{4;5;6} })");
    parse_check("(variant { A=opt 42 }, variant {A=vec{1;2;3}})");
    parse_check(
        "(variant { cons=record{ 42; variant { cons=record{43; variant { nil=record{} }} } } })",
    );
    parse_check("(principal \"w7x7r-cok77-xa\")");
}

#[test]
fn test_typed_parser() {
    let candid = r#"
type List = List1;
type List1 = List2;
type List2 = opt record { head: int16; tail: List1 };
type byte = nat8;
type enum = variant { a: nat; b: text; c };
type f = func (byte, int, nat, int8) -> (List, enum);
service : {
  f : f;
}
"#;
    let ast = candid.parse::<IDLProg>().unwrap();
    let mut env = TypeEnv::new();
    let actor = check_prog(&mut env, &ast).unwrap().unwrap();
    let method = env.get_method(&actor, "f").unwrap();
    {
        let args = parse_idl_args("(42,42,42,42)").unwrap();
        let encoded = args
            .to_bytes_with_types(
                &env,
                &method
                    .args
                    .iter()
                    .map(|arg| arg.typ.clone())
                    .collect::<Vec<_>>(),
            )
            .unwrap();
        let decoded = IDLArgs::from_bytes(&encoded).unwrap();
        assert_eq!(
            decoded.args,
            vec![
                IDLValue::Nat8(42),
                IDLValue::Int(42.into()),
                IDLValue::Nat(42u32.into()),
                IDLValue::Int8(42),
            ]
        );
    }
    {
        let str = "(opt record { head = 1000; tail = opt record {head = -2000; tail = null}}, variant {a = 42})";
        let args = parse_idl_args(str).unwrap();
        let encoded = args.to_bytes_with_types(&env, &method.rets).unwrap();
        let decoded = IDLArgs::from_bytes(&encoded).unwrap();
        assert_eq!(decoded.to_string(), "(\n  opt record {\n    1_158_359_328 = 1_000 : int16;\n    1_291_237_008 = opt record {\n      1_158_359_328 = -2_000 : int16;\n      1_291_237_008 = null;\n    };\n  },\n  variant { 97 = 42 : nat },\n)");
        let decoded = IDLArgs::from_bytes_with_types(&encoded, &env, &method.rets).unwrap();
        assert_eq!(
            decoded.to_string(),
            "(\n  opt record {\n    head = 1_000 : int16;\n    tail = opt record { head = -2_000 : int16; tail = null };\n  },\n  variant { a = 42 : nat },\n)"
        );
        let decoded = IDLArgs::from_bytes_with_types(&encoded, &env, &[]).unwrap();
        assert_eq!(decoded.to_string(), "()");
    }
}

#[test]
fn test_value() {
    use IDLValue::*;
    check(Bool(true), "4449444c00017e01");
    check(Int(1_234_567_890.into()), "4449444c00017cd285d8cc04");
    check(Opt(Box::new(Int(42.into()))), "4449444c016e7c0100012a");
    check(Text("Hi ☃\n".to_string()), "4449444c00017107486920e298830a");
    check(Reserved, "4449444c000170");
    check(Blob(vec![1, 2, 3, 4]), "4449444c016d7b01000401020304");
    test_decode(&hex("4449444c016e7c010000"), &None);
    check(int_vec(&[0, 1, 2, 3]), "4449444c016d7c01000400010203");
    check(
        Record(vec![
            IDLField {
                id: Label::Id(0),
                val: Int(42.into()),
            },
            IDLField {
                id: Label::Id(1),
                val: Text("💩".to_string()),
            },
        ]),
        "4449444c016c02007c017101002a04f09f92a9",
    );
    check(
        Record(vec![
            IDLField {
                id: Label::Id(4_895_187),
                val: Bool(true),
            },
            IDLField {
                id: Label::Id(5_097_222),
                val: Int(42.into()),
            },
        ]),
        "4449444c016c02d3e3aa027e868eb7027c0100012a",
    );
}

#[test]
fn test_variant() {
    use IDLValue::*;
    let value = Variant(VariantValue(
        Box::new(IDLField {
            id: Label::Id(3_303_859),
            val: Null,
        }),
        0,
    ));
    let bytes = hex("4449444c016b02b3d3c9017fe6fdd5017f010000");
    test_decode(&bytes, &value);
<<<<<<< HEAD
    let encoded = IDLArgs::new(slice::from_ref(&value)).to_bytes().unwrap();
=======
    let encoded = IDLArgs::new(std::slice::from_ref(&value))
        .to_bytes()
        .unwrap();
>>>>>>> 0152b456
    test_decode(&encoded, &value);
}

fn parse_check(str: &str) {
    let args = parse_idl_args(str).unwrap();
    let encoded = args.to_bytes().unwrap();
    let decoded = IDLArgs::from_bytes(&encoded).unwrap();
    let output = decoded.to_string();
    let back_args = parse_idl_args(&output).unwrap();
    let annotated_args = args
        .annotate_types(true, &TypeEnv::new(), &back_args.get_types())
        .unwrap();
    assert_eq!(annotated_args, back_args);
}

fn check(v: IDLValue, bytes: &str) {
    let bytes = hex(bytes);
    test_decode(&bytes, &v);
    test_encode(&v, &bytes);
}

fn test_encode(v: &IDLValue, expected: &[u8]) {
<<<<<<< HEAD
    let args = IDLArgs::new(slice::from_ref(v));
=======
    let args = IDLArgs::new(std::slice::from_ref(v));
>>>>>>> 0152b456
    let encoded = args.to_bytes().unwrap();
    assert_eq!(
        encoded, expected,
        "\nActual\n{encoded:x?}\nExpected\n{expected:x?}\n"
    );
}

fn test_decode(bytes: &[u8], expected: &IDLValue) {
    let decoded_macro = Decode!(bytes, IDLValue).unwrap();
    let (decoded_fn,): (IDLValue,) = decode_args(bytes).unwrap();
    let decoded_one: IDLValue = decode_one(bytes).unwrap();
    assert_eq!(decoded_macro, *expected);
    assert_eq!(decoded_fn, *expected);
    assert_eq!(decoded_one, *expected);
}

fn int_vec(v: &[i64]) -> IDLValue {
    let vec: Vec<_> = v.iter().map(|n| IDLValue::Int((*n).into())).collect();
    IDLValue::Vec(vec)
}

fn hex(bytes: &str) -> Vec<u8> {
    hex::decode(bytes).unwrap()
}<|MERGE_RESOLUTION|>--- conflicted
+++ resolved
@@ -7,7 +7,6 @@
     Decode,
 };
 use candid_parser::{parse_idl_args, syntax::IDLProg, typing::check_prog};
-use std::slice;
 
 #[test]
 fn test_parser() {
@@ -131,13 +130,9 @@
     ));
     let bytes = hex("4449444c016b02b3d3c9017fe6fdd5017f010000");
     test_decode(&bytes, &value);
-<<<<<<< HEAD
-    let encoded = IDLArgs::new(slice::from_ref(&value)).to_bytes().unwrap();
-=======
     let encoded = IDLArgs::new(std::slice::from_ref(&value))
         .to_bytes()
         .unwrap();
->>>>>>> 0152b456
     test_decode(&encoded, &value);
 }
 
@@ -160,11 +155,7 @@
 }
 
 fn test_encode(v: &IDLValue, expected: &[u8]) {
-<<<<<<< HEAD
-    let args = IDLArgs::new(slice::from_ref(v));
-=======
     let args = IDLArgs::new(std::slice::from_ref(v));
->>>>>>> 0152b456
     let encoded = args.to_bytes().unwrap();
     assert_eq!(
         encoded, expected,
