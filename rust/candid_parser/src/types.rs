use crate::Result;
use candid::types::{FuncMode, Label};

#[derive(Debug, Clone)]
pub enum IDLType {
    PrimT(PrimType),
    VarT(String),
    FuncT(FuncType),
    OptT(Box<IDLType>),
    VecT(Box<IDLType>),
    RecordT(Vec<TypeField>),
    VariantT(Vec<TypeField>),
    ServT(Vec<Binding>),
    ClassT(Vec<IDLArgType>, Box<IDLType>),
    PrincipalT,
}

#[derive(Debug, Clone)]
pub struct IDLTypes {
    pub args: Vec<IDLType>,
}

macro_rules! enum_to_doc {
    (pub enum $name:ident {
        $($variant:ident),*,
    }) => {
        #[derive(Debug, Clone, PartialEq, Eq, Hash)]
        pub enum $name {
            $($variant),*
        }
        impl $name {
            pub fn str_to_enum(str: &str) -> Option<Self> {
                $(if str == stringify!($variant).to_lowercase() {
                    return Some($name::$variant);
                });*
                return None;
            }
        }
    };
}

enum_to_doc! {
pub enum PrimType {
    Nat,
    Nat8,
    Nat16,
    Nat32,
    Nat64,
    Int,
    Int8,
    Int16,
    Int32,
    Int64,
    Float32,
    Float64,
    Bool,
    Text,
    Null,
    Reserved,
    Empty,
}}

#[derive(Debug, Clone)]
pub struct FuncType {
    pub modes: Vec<FuncMode>,
    pub args: Vec<IDLArgType>,
    pub rets: Vec<IDLType>,
}

#[derive(Debug, Clone)]
<<<<<<< HEAD
pub struct Comment {
    pub text: String,
=======
pub struct IDLArgType {
    pub typ: IDLType,
    pub name: Option<String>,
}

impl IDLArgType {
    pub fn new(typ: IDLType) -> Self {
        Self { typ, name: None }
    }

    /// Create a new IDLArgType with a name.
    /// If the name is an `u32` number, we set it to None
    /// as we don't want to use it as a arg name.
    pub fn new_with_name(typ: IDLType, name: String) -> Self {
        let name = if name.parse::<u32>().is_ok() {
            None
        } else {
            Some(name)
        };
        Self { typ, name }
    }
>>>>>>> 61a49c87
}

#[derive(Debug, Clone)]
pub struct TypeField {
    pub label: Label,
    pub typ: IDLType,
    pub comment: Option<Comment>,
}

#[derive(Debug)]
pub enum Dec {
    TypD(Binding),
    ImportType(String),
    ImportServ(String),
}

#[derive(Debug, Clone)]
pub struct Binding {
    pub id: String,
    pub typ: IDLType,
    pub comment: Option<Comment>,
}

#[derive(Debug)]
pub struct IDLProg {
    pub decs: Vec<Dec>,
    pub actor: Option<IDLType>,
}

#[derive(Debug)]
pub struct IDLInitArgs {
    pub decs: Vec<Dec>,
    pub args: Vec<IDLArgType>,
}

impl std::str::FromStr for IDLProg {
    type Err = crate::Error;
    fn from_str(str: &str) -> Result<Self> {
        let lexer = super::token::Tokenizer::new(str);
        Ok(super::grammar::IDLProgParser::new().parse(lexer)?)
    }
}
impl std::str::FromStr for IDLInitArgs {
    type Err = crate::Error;
    fn from_str(str: &str) -> Result<Self> {
        let lexer = super::token::Tokenizer::new(str);
        Ok(super::grammar::IDLInitArgsParser::new().parse(lexer)?)
    }
}

impl std::str::FromStr for IDLType {
    type Err = crate::Error;
    fn from_str(str: &str) -> Result<Self> {
        let lexer = super::token::Tokenizer::new(str);
        Ok(super::grammar::TypParser::new().parse(lexer)?)
    }
}

impl std::str::FromStr for IDLTypes {
    type Err = crate::Error;
    fn from_str(str: &str) -> Result<Self> {
        let lexer = super::token::Tokenizer::new(str);
        Ok(super::grammar::TypsParser::new().parse(lexer)?)
    }
}<|MERGE_RESOLUTION|>--- conflicted
+++ resolved
@@ -68,10 +68,6 @@
 }
 
 #[derive(Debug, Clone)]
-<<<<<<< HEAD
-pub struct Comment {
-    pub text: String,
-=======
 pub struct IDLArgType {
     pub typ: IDLType,
     pub name: Option<String>,
@@ -93,7 +89,11 @@
         };
         Self { typ, name }
     }
->>>>>>> 61a49c87
+}
+
+#[derive(Debug, Clone)]
+pub struct Comment {
+    pub text: String,
 }
 
 #[derive(Debug, Clone)]
