--- conflicted
+++ resolved
@@ -107,14 +107,8 @@
     sep_enclose(args, ",", "(", ")")
 }
 
-<<<<<<< HEAD
-fn pp_rets(rets: &[IDLType]) -> RcDoc {
+fn pp_rets(rets: &[IDLType]) -> RcDoc<'_> {
     sep_enclose(rets.iter().map(pp_ty), ",", "(", ")")
-=======
-fn pp_rets(rets: &[IDLType]) -> RcDoc<'_> {
-    let doc = concat(rets.iter().map(pp_ty), ",");
-    enclose("(", doc, ")")
->>>>>>> 4767ae20
 }
 
 fn pp_service(methods: &[Binding]) -> RcDoc<'_> {
