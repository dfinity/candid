--- conflicted
+++ resolved
@@ -1,14 +1,9 @@
 use crate::{check_prog, pretty_check_file, pretty_parse, Error, Result};
-<<<<<<< HEAD
+use candid::types::internal::TypeKey;
 use candid::{
     types::{Type, TypeInner},
     TypeEnv,
 };
-=======
-use candid::types::internal::TypeKey;
-use candid::types::TypeInner;
-use candid::{types::Type, TypeEnv};
->>>>>>> 0f7aa85b
 use std::path::Path;
 
 pub enum CandidSource<'a> {
