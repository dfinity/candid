--- conflicted
+++ resolved
@@ -610,22 +610,14 @@
         lines(res.into_iter())
     }
     fn pp_args<'b>(&mut self, args: &'b [ArgType], prefix: &'b str) -> RcDoc<'b> {
-<<<<<<< HEAD
-        let doc = args.iter().enumerate().map(|(i, t)| {
-=======
         let args = args.iter().enumerate().map(|(i, t)| {
->>>>>>> 5f419c57
             let lab = t.name.clone().unwrap_or_else(|| format!("{prefix}{i}"));
             let old = self.state.push_state(&StateElem::Label(&lab));
             let res = self.pp_ty(&t.typ, true);
             self.state.pop_state(old, StateElem::Label(&lab));
             res
         });
-<<<<<<< HEAD
-        enclose("(", concat(doc, ","), ")")
-=======
         sep_enclose(args, ",", "(", ")")
->>>>>>> 5f419c57
     }
     fn pp_rets<'b>(&mut self, rets: &'b [Type], prefix: &'b str) -> RcDoc<'b> {
         let tys = rets.iter().enumerate().map(|(i, t)| {
@@ -635,11 +627,7 @@
             self.state.pop_state(old, StateElem::Label(&lab));
             res
         });
-<<<<<<< HEAD
-        enclose("(", concat(tys.into_iter(), ","), ")")
-=======
         sep_enclose(tys, ",", "(", ")")
->>>>>>> 5f419c57
     }
     fn pp_ty_func<'b>(&mut self, f: &'b Function) -> RcDoc<'b> {
         let lab = StateElem::TypeStr("func");
