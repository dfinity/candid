--- conflicted
+++ resolved
@@ -145,20 +145,8 @@
         Record(ref fs) => pp_record(fs, None),
         Variant(ref fs) => pp_variant(fs, None),
         Func(ref func) => pp_function(func),
-<<<<<<< HEAD
         Service(ref serv) => pp_service(serv, None),
         Class(ref args, ref t) => pp_class((args, t), None),
-=======
-        Service(ref serv) => pp_service(serv),
-        Class(ref args, ref t) => {
-            let doc = pp_args(args).append(" -> async ");
-            match t.as_ref() {
-                Service(ref serv) => doc.append(pp_service(serv)),
-                Var(ref s) => doc.append(s.as_str()),
-                _ => unreachable!(),
-            }
-        }
->>>>>>> 0f7aa85b
         Knot(_) | Unknown | Future => unreachable!(),
     }
 }
@@ -325,21 +313,14 @@
     lines(docs.iter().map(|line| RcDoc::text("/// ").append(line)))
 }
 
-<<<<<<< HEAD
 fn pp_defs<'a>(env: &'a TypeEnv, prog: &'a IDLMergedProg) -> RcDoc<'a> {
-    lines(env.0.iter().map(|(id, ty)| {
+    lines(env.to_sorted_iter().map(|(id, ty)| {
         let syntax = prog.lookup(id);
         let docs = syntax
             .map(|b| pp_docs(b.docs.as_ref()))
             .unwrap_or(RcDoc::nil());
         docs.append(kwd("public type"))
-            .append(escape(id, false))
-=======
-fn pp_defs(env: &TypeEnv) -> RcDoc {
-    lines(env.to_sorted_iter().map(|(id, ty)| {
-        kwd("public type")
             .append(escape(id.as_str(), false))
->>>>>>> 0f7aa85b
             .append(" = ")
             .append(pp_ty_rich(ty, syntax.map(|b| &b.typ)))
             .append(";")
