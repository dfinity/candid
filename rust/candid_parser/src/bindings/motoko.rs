// This module implements the Candid to Motoko binding as specified in
// https://github.com/dfinity/motoko/blob/master/design/IDL-Motoko.md

use crate::syntax::{self, IDLActorType, IDLMergedProg, IDLType};
use candid::pretty::candid::is_valid_as_id;
use candid::pretty::utils::*;
use candid::types::{ArgType, Field, FuncMode, Function, Label, SharedLabel, Type, TypeInner};
use candid::TypeEnv;
use pretty::RcDoc;

// The definition of tuple is language specific.
fn is_tuple(t: &Type) -> bool {
    match t.as_ref() {
        TypeInner::Record(ref fs) => is_tuple_fields(fs),
        _ => false,
    }
}

fn is_tuple_fields(fs: &[Field]) -> bool {
    if fs.len() <= 1 {
        return false;
    }
    for (i, field) in fs.iter().enumerate() {
        if field.id.get_id() != (i as u32) {
            return false;
        }
    }
    true
}

static KEYWORDS: [&str; 48] = [
    "actor",
    "and",
    "async",
    "async*",
    "assert",
    "await",
    "await*",
    "break",
    "case",
    "catch",
    "class",
    "continue",
    "composite",
    "debug",
    "debug_show",
    "else",
    "false",
    "flexible",
    "for",
    "from_candid",
    "func",
    "if",
    "in",
    "import",
    "module",
    "not",
    "null",
    "object",
    "or",
    "label",
    "let",
    "loop",
    "private",
    "public",
    "query",
    "return",
    "shared",
    "stable",
    "switch",
    "system",
    "try",
    "throw",
    "to_candid",
    "true",
    "type",
    "var",
    "while",
    "with",
];
fn escape(id: &str, is_method: bool) -> RcDoc<'_> {
    if KEYWORDS.contains(&id) {
        str(id).append("_")
    } else if is_valid_as_id(id) {
        if id.ends_with('_') {
            str(id).append("_")
        } else {
            str(id)
        }
    } else if !is_method {
        str("_")
            .append(candid::idl_hash(id).to_string())
            .append("_")
    } else {
        panic!("Candid method {id} is not a valid Motoko id");
    }
}

fn pp_ty_rich<'a>(ty: &'a Type, syntax: Option<&'a IDLType>) -> RcDoc<'a> {
    match (ty.as_ref(), syntax) {
        (TypeInner::Service(ref meths), Some(IDLType::ServT(methods))) => {
            pp_service(meths, Some(methods))
        }
        (TypeInner::Class(ref args, t), Some(IDLType::ClassT(_, syntax_t))) => {
            pp_class((args, t), Some(syntax_t))
        }
        (TypeInner::Record(ref fields), Some(IDLType::RecordT(syntax_fields))) => {
            pp_record(fields, Some(syntax_fields))
        }
        (TypeInner::Variant(ref fields), Some(IDLType::VariantT(syntax_fields))) => {
            pp_variant(fields, Some(syntax_fields))
        }
        (TypeInner::Opt(ref inner), Some(IDLType::OptT(syntax))) => {
            str("?").append(pp_ty_rich(inner, Some(syntax)))
        }
        (TypeInner::Vec(ref inner), Some(IDLType::VecT(syntax))) => pp_vec(inner, Some(syntax)),
        (_, _) => pp_ty(ty),
    }
}

fn pp_ty(ty: &Type) -> RcDoc<'_> {
    use TypeInner::*;
    match ty.as_ref() {
        Null => str("Null"),
        Bool => str("Bool"),
        Nat => str("Nat"),
        Int => str("Int"),
        Nat8 => str("Nat8"),
        Nat16 => str("Nat16"),
        Nat32 => str("Nat32"),
        Nat64 => str("Nat64"),
        Int8 => str("Int8"),
        Int16 => str("Int16"),
        Int32 => str("Int32"),
        Int64 => str("Int64"),
        Float32 => panic!("float32 not supported in Motoko"),
        Float64 => str("Float"),
        Text => str("Text"),
        Reserved => str("Any"),
        Empty => str("None"),
        Var(ref s) => escape(s.as_str(), false),
        Principal => str("Principal"),
        Opt(ref t) => str("?").append(pp_ty(t)),
        Vec(ref t) => pp_vec(t, None),
        Record(ref fs) => pp_record(fs, None),
        Variant(ref fs) => pp_variant(fs, None),
        Func(ref func) => pp_function(func),
        Service(ref serv) => pp_service(serv, None),
        Class(ref args, ref t) => pp_class((args, t), None),
        Knot(_) | Unknown | Future => unreachable!(),
    }
}

fn pp_label(id: &SharedLabel) -> RcDoc<'_> {
    match &**id {
        Label::Named(str) => escape(str, false),
        Label::Id(n) | Label::Unnamed(n) => str("_")
            .append(RcDoc::as_string(n))
            .append("_")
            .append(RcDoc::space()),
    }
}

fn pp_function(func: &Function) -> RcDoc<'_> {
    let args = pp_args(&func.args);
    let rets = pp_rets(&func.rets);
    match func.modes.as_slice() {
        [FuncMode::Oneway] => kwd("shared").append(args).append(" -> ").append("()"),
        [FuncMode::Query] => kwd("shared query")
            .append(args)
            .append(" -> ")
            .append("async ")
            .append(rets),
        [FuncMode::CompositeQuery] => kwd("shared composite query")
            .append(args)
            .append(" -> ")
            .append("async ")
            .append(rets),
        [] => kwd("shared")
            .append(args)
            .append(" -> ")
            .append("async ")
            .append(rets),
        _ => unreachable!(),
    }
    .nest(INDENT_SPACE)
}
<<<<<<< HEAD
fn pp_args(args: &[ArgType]) -> RcDoc {
=======
fn pp_args(args: &[ArgType]) -> RcDoc<'_> {
>>>>>>> 5f419c57
    match args {
        [ty] => {
            let typ = if is_tuple(&ty.typ) {
                enclose("(", pp_ty(&ty.typ), ")")
            } else {
                pp_ty(&ty.typ)
            };
            if let Some(name) = &ty.name {
                enclose("(", escape(name, false).append(" : ").append(typ), ")")
            } else {
                typ
            }
        }
        _ => {
            let args = args.iter().map(|arg| {
                if let Some(name) = &arg.name {
                    escape(name, false).append(" : ").append(pp_ty(&arg.typ))
                } else {
                    pp_ty(&arg.typ)
                }
            });
<<<<<<< HEAD
            enclose("(", concat(args, ","), ")")
        }
    }
}

fn pp_rets(args: &[Type]) -> RcDoc {
=======
            sep_enclose(args, ",", "(", ")")
        }
    }
}

fn pp_rets(args: &[Type]) -> RcDoc<'_> {
>>>>>>> 5f419c57
    match args {
        [ty] => {
            if is_tuple(ty) {
                enclose("(", pp_ty(ty), ")")
            } else {
                pp_ty(ty)
            }
        }
<<<<<<< HEAD
        _ => enclose("(", concat(args.iter().map(pp_ty), ","), ")"),
=======
        _ => sep_enclose(args.iter().map(pp_ty), ",", "(", ")"),
>>>>>>> 5f419c57
    }
}

fn pp_service<'a>(serv: &'a [(String, Type)], syntax: Option<&'a [syntax::Binding]>) -> RcDoc<'a> {
    let methods = serv.iter().map(|(id, func)| {
        let mut docs = RcDoc::nil();
        let mut syntax_field_ty = None;
        if let Some(bs) = syntax {
            if let Some(b) = bs.iter().find(|b| &b.id == id) {
                docs = pp_docs(&b.docs);
                syntax_field_ty = Some(&b.typ)
            }
        }
        docs.append(escape(id, true))
            .append(" : ")
            .append(pp_ty_rich(func, syntax_field_ty))
    });
    kwd("actor").append(sep_enclose_space(methods, ";", "{", "}"))
}

fn pp_tuple<'a>(fields: &'a [Field]) -> RcDoc<'a> {
    sep_enclose(fields.iter().map(|f| pp_ty(&f.ty)), ",", "(", ")")
}

fn pp_vec<'a>(inner: &'a Type, syntax: Option<&'a IDLType>) -> RcDoc<'a> {
    if matches!(inner.as_ref(), TypeInner::Nat8) {
        str("Blob")
    } else {
        enclose("[", pp_ty_rich(inner, syntax), "]")
    }
}

fn find_field<'a>(
    fields: Option<&'a [syntax::TypeField]>,
    label: &'a Label,
) -> (RcDoc<'a>, Option<&'a syntax::IDLType>) {
    let mut docs = RcDoc::nil();
    let mut syntax_field_ty = None;
    if let Some(bs) = fields {
        if let Some(field) = bs.iter().find(|b| b.label == *label) {
            docs = pp_docs(&field.docs);
            syntax_field_ty = Some(&field.typ);
        }
    };
    (docs, syntax_field_ty)
}

fn pp_record<'a>(fields: &'a [Field], syntax: Option<&'a [syntax::TypeField]>) -> RcDoc<'a> {
    if is_tuple_fields(fields) {
        return pp_tuple(fields);
    }
    let fields = fields.iter().map(|field| {
        let (docs, syntax_field) = find_field(syntax, &field.id);
        docs.append(pp_label(&field.id))
            .append(" : ")
            .append(pp_ty_rich(&field.ty, syntax_field))
    });
    sep_enclose_space(fields, ";", "{", "}")
}

fn pp_variant<'a>(fields: &'a [Field], syntax: Option<&'a [syntax::TypeField]>) -> RcDoc<'a> {
    if fields.is_empty() {
        return str("{#}");
    }
    let fields = fields.iter().map(|field| {
        let (docs, syntax_field) = find_field(syntax, &field.id);
        let doc = docs.append(str("#")).append(pp_label(&field.id));
        if *field.ty != TypeInner::Null {
            doc.append(" : ")
                .append(pp_ty_rich(&field.ty, syntax_field))
        } else {
            doc
        }
    });
    sep_enclose_space(fields, ";", "{", "}")
}

fn pp_class<'a>((args, ty): (&'a [ArgType], &'a Type), syntax: Option<&'a IDLType>) -> RcDoc<'a> {
    let doc = pp_args(args).append(" -> async ");
    match ty.as_ref() {
        TypeInner::Service(_) => doc.append(pp_ty_rich(ty, syntax)),
        TypeInner::Var(_) => doc.append(pp_ty(ty)),
        _ => unreachable!(),
    }
}

fn pp_docs<'a>(docs: &'a [String]) -> RcDoc<'a> {
    lines(docs.iter().map(|line| RcDoc::text("/// ").append(line)))
}

fn pp_defs<'a>(env: &'a TypeEnv, prog: &'a IDLMergedProg) -> RcDoc<'a> {
    lines(env.0.iter().map(|(id, ty)| {
        let syntax = prog.lookup(id.as_str());
        let docs = syntax
            .map(|b| pp_docs(b.docs.as_ref()))
            .unwrap_or(RcDoc::nil());
        docs.append(kwd("public type"))
            .append(escape(id.as_str(), false))
            .append(" = ")
            .append(pp_ty_rich(ty, syntax.map(|b| &b.typ)))
            .append(";")
    }))
}

fn pp_actor<'a>(ty: &'a Type, syntax: Option<&'a IDLActorType>) -> RcDoc<'a> {
    let self_doc = kwd("public type Self =");
    match ty.as_ref() {
        TypeInner::Service(ref serv) => match syntax {
            Some(IDLActorType {
                typ: IDLType::ServT(ref fields),
                docs,
            }) => {
                let docs = pp_docs(docs);
                docs.append(self_doc).append(pp_service(serv, Some(fields)))
            }
            _ => pp_service(serv, None),
        },
        TypeInner::Class(ref args, ref t) => match syntax {
            Some(IDLActorType {
                typ: IDLType::ClassT(_, syntax_t),
                docs,
            }) => {
                let docs = pp_docs(docs);
                docs.append(self_doc)
                    .append(pp_class((args, t), Some(syntax_t)))
            }
            _ => self_doc.append(pp_class((args, t), None)),
        },
        TypeInner::Var(_) => self_doc.append(pp_ty(ty)),
        _ => unreachable!(),
    }
}

pub fn compile(env: &TypeEnv, actor: &Option<Type>, prog: &IDLMergedProg) -> String {
    let header = r#"// This is a generated Motoko binding.
// Please use `import service "ic:canister_id"` instead to call canisters on the IC if possible.
"#;
    let syntax_actor = prog.resolve_actor().ok().flatten();
    let doc = match actor {
        None => pp_defs(env, prog),
        Some(actor) => {
            let defs = pp_defs(env, prog);
            let actor = pp_actor(actor, syntax_actor.as_ref());
            defs.append(actor)
        }
    };
    let doc = RcDoc::text(header)
        .append(RcDoc::line())
        .append("module ")
        .append(enclose_space("{", doc, "}"))
        .pretty(LINE_WIDTH)
        .to_string();
    doc
}<|MERGE_RESOLUTION|>--- conflicted
+++ resolved
@@ -185,11 +185,7 @@
     }
     .nest(INDENT_SPACE)
 }
-<<<<<<< HEAD
-fn pp_args(args: &[ArgType]) -> RcDoc {
-=======
 fn pp_args(args: &[ArgType]) -> RcDoc<'_> {
->>>>>>> 5f419c57
     match args {
         [ty] => {
             let typ = if is_tuple(&ty.typ) {
@@ -211,21 +207,12 @@
                     pp_ty(&arg.typ)
                 }
             });
-<<<<<<< HEAD
-            enclose("(", concat(args, ","), ")")
-        }
-    }
-}
-
-fn pp_rets(args: &[Type]) -> RcDoc {
-=======
             sep_enclose(args, ",", "(", ")")
         }
     }
 }
 
 fn pp_rets(args: &[Type]) -> RcDoc<'_> {
->>>>>>> 5f419c57
     match args {
         [ty] => {
             if is_tuple(ty) {
@@ -234,11 +221,7 @@
                 pp_ty(ty)
             }
         }
-<<<<<<< HEAD
-        _ => enclose("(", concat(args.iter().map(pp_ty), ","), ")"),
-=======
         _ => sep_enclose(args.iter().map(pp_ty), ",", "(", ")"),
->>>>>>> 5f419c57
     }
 }
 
