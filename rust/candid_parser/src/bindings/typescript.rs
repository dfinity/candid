use super::javascript::{ident, is_tuple_fields};
use crate::syntax::{self, IDLMergedProg, IDLType};
use candid::pretty::utils::*;
use candid::types::{Field, Function, Label, SharedLabel, Type, TypeEnv, TypeInner};
use pretty::RcDoc;

const DOC_COMMENT_PREFIX: &str = "/**";
const DOC_COMMENT_LINE_PREFIX: &str = " * ";
const DOC_COMMENT_SUFFIX: &str = " */";

fn find_field<'a>(
    fields: Option<&'a [syntax::TypeField]>,
    label: &'a Label,
) -> (RcDoc<'a>, Option<&'a syntax::IDLType>) {
    let mut docs = RcDoc::nil();
    let mut syntax_field_ty = None;
    if let Some(bs) = fields {
        if let Some(field) = bs.iter().find(|b| b.label == *label) {
            docs = pp_docs(&field.docs);
            syntax_field_ty = Some(&field.typ);
        }
    };
    (docs, syntax_field_ty)
}

fn pp_ty_rich<'a>(
    env: &'a TypeEnv,
    ty: &'a Type,
    syntax: Option<&'a IDLType>,
    is_ref: bool,
) -> RcDoc<'a> {
    match (ty.as_ref(), syntax) {
        (TypeInner::Record(ref fields), Some(IDLType::RecordT(syntax_fields))) => {
            pp_record(env, fields, Some(syntax_fields), is_ref)
        }
        (TypeInner::Variant(ref fields), Some(IDLType::VariantT(syntax_fields))) => {
            pp_variant(env, fields, Some(syntax_fields), is_ref)
        }
        (TypeInner::Service(ref serv), Some(IDLType::ServT(syntax_serv))) => {
            pp_service(env, serv, Some(syntax_serv))
        }
        (TypeInner::Opt(ref t), Some(IDLType::OptT(syntax_inner))) => {
            pp_opt(env, t, Some(syntax_inner), is_ref)
        }
        (TypeInner::Vec(ref t), Some(IDLType::VecT(syntax_inner))) => {
            pp_vec(env, t, Some(syntax_inner), is_ref)
        }
        (_, _) => pp_ty(env, ty, is_ref),
    }
}

fn pp_ty<'a>(env: &'a TypeEnv, ty: &'a Type, is_ref: bool) -> RcDoc<'a> {
    use TypeInner::*;
    match ty.as_ref() {
        Null => str("null"),
        Bool => str("boolean"),
        Nat => str("bigint"),
        Int => str("bigint"),
        Nat8 => str("number"),
        Nat16 => str("number"),
        Nat32 => str("number"),
        Nat64 => str("bigint"),
        Int8 => str("number"),
        Int16 => str("number"),
        Int32 => str("number"),
        Int64 => str("bigint"),
        Float32 => str("number"),
        Float64 => str("number"),
        Text => str("string"),
        Reserved => str("any"),
        Empty => str("never"),
        Var(ref id) => {
            let ty = env.rec_find_type(id).unwrap();
            if matches!(ty.as_ref(), Func(_)) {
                return pp_inline_func();
            }
            if is_ref && matches!(ty.as_ref(), Service(_)) {
                return pp_inline_service();
            }
            ident(id.as_str())
        }
        Principal => str("Principal"),
        Opt(ref t) => pp_opt(env, t, None, is_ref),
        Vec(ref t) => pp_vec(env, t, None, is_ref),
        Record(ref fs) => pp_record(env, fs, None, is_ref),
        Variant(ref fs) => pp_variant(env, fs, None, is_ref),
        Func(_) => pp_inline_func(),
        Service(_) => pp_inline_service(),
        Class(_, _) => unreachable!(),
        Knot(_) | Unknown | Future => unreachable!(),
    }
}

fn pp_inline_func<'a>() -> RcDoc<'a> {
    str("[Principal, string]")
}

fn pp_inline_service<'a>() -> RcDoc<'a> {
    str("Principal")
}

fn pp_label(id: &SharedLabel) -> RcDoc {
    match &**id {
        Label::Named(str) => quote_ident(str),
        Label::Id(n) | Label::Unnamed(n) => str("_")
            .append(RcDoc::as_string(n))
            .append("_")
            .append(RcDoc::space()),
    }
}

fn pp_vec<'a>(
    env: &'a TypeEnv,
    inner: &'a Type,
    syntax: Option<&'a IDLType>,
    is_ref: bool,
) -> RcDoc<'a> {
    use TypeInner::*;
    let ty = match inner.as_ref() {
        Var(ref id) => {
            let ty = env.rec_find_type(id).unwrap();
            if matches!(
                ty.as_ref(),
                Nat8 | Nat16 | Nat32 | Nat64 | Int8 | Int16 | Int32 | Int64
            ) {
                ty
            } else {
                inner
            }
        }
        _ => inner,
    };
    match ty.as_ref() {
        Nat8 => str("Uint8Array | number[]"),
        Nat16 => str("Uint16Array | number[]"),
        Nat32 => str("Uint32Array | number[]"),
        Nat64 => str("BigUint64Array | bigint[]"),
        Int8 => str("Int8Array | number[]"),
        Int16 => str("Int16Array | number[]"),
        Int32 => str("Int32Array | number[]"),
        Int64 => str("BigInt64Array | bigint[]"),
        _ => str("Array").append(enclose("<", pp_ty_rich(env, inner, syntax, is_ref), ">")),
    }
}

fn pp_field<'a>(
    env: &'a TypeEnv,
    field: &'a Field,
    syntax: Option<&'a IDLType>,
    is_ref: bool,
) -> RcDoc<'a> {
    pp_label(&field.id)
        .append(kwd(":"))
        .append(pp_ty_rich(env, &field.ty, syntax, is_ref))
}

fn pp_record<'a>(
    env: &'a TypeEnv,
    fields: &'a [Field],
    syntax: Option<&'a [syntax::TypeField]>,
    is_ref: bool,
) -> RcDoc<'a> {
    if is_tuple_fields(fields) {
        let fs = fields.iter().map(|f| pp_ty(env, &f.ty, is_ref));
        sep_enclose(fs, ",", "[", "]")
    } else {
        let fields = fields.iter().map(|f| {
            let (docs, syntax_field) = find_field(syntax, &f.id);
            docs.append(pp_field(env, f, syntax_field, is_ref))
        });
        sep_enclose_space(fields, ",", "{", "}")
    }
}

fn pp_variant<'a>(
    env: &'a TypeEnv,
    fields: &'a [Field],
    syntax: Option<&'a [syntax::TypeField]>,
    is_ref: bool,
) -> RcDoc<'a> {
    if fields.is_empty() {
        str("never")
    } else {
        let fields = fields.iter().map(|f| {
            let (docs, syntax_field) = find_field(syntax, &f.id);
            enclose_space(
                "{",
                docs.append(pp_field(env, f, syntax_field, is_ref)),
                "}",
            )
        });
        strict_concat(fields, " |").nest(INDENT_SPACE)
    }
}

fn pp_opt<'a>(
    env: &'a TypeEnv,
    ty: &'a Type,
    syntax: Option<&'a IDLType>,
    is_ref: bool,
) -> RcDoc<'a> {
    str("[] | ").append(enclose("[", pp_ty_rich(env, ty, syntax, is_ref), "]"))
}

fn pp_function<'a>(env: &'a TypeEnv, func: &'a Function) -> RcDoc<'a> {
<<<<<<< HEAD
    let args = func.args.iter().map(|arg| pp_ty(env, arg, true));
    let args = sep_enclose(args, ",", "[", "]");
=======
    let args = func.args.iter().map(|arg| pp_ty(env, &arg.typ, true));
    let args = enclose("[", concat(args, ","), "]");
>>>>>>> ad5f6eec
    let rets = match func.rets.len() {
        0 => str("undefined"),
        1 => pp_ty(env, &func.rets[0], true),
        _ => sep_enclose(
            func.rets.iter().map(|ty| pp_ty(env, ty, true)),
            ",",
            "[",
            "]",
        ),
    };
    enclose(
        "ActorMethod<",
        strict_concat([args, rets].into_iter(), ","),
        ">",
    )
}

fn pp_service<'a>(
    env: &'a TypeEnv,
    serv: &'a [(String, Type)],
    syntax: Option<&'a [syntax::Binding]>,
) -> RcDoc<'a> {
    let methods = serv.iter().map(|(id, func)| {
        let mut docs = RcDoc::nil();
        if let Some(bs) = syntax {
            if let Some(b) = bs.iter().find(|b| &b.id == id) {
                docs = pp_docs(&b.docs);
            }
        }
        let func = match func.as_ref() {
            TypeInner::Func(ref func) => pp_function(env, func),
            TypeInner::Var(ref id) => ident(id.as_str()),
            _ => unreachable!(),
        };
        docs.append(quote_ident(id)).append(kwd(":")).append(func)
    });
    sep_enclose_space(methods, ",", "{", "}")
}

fn pp_docs<'a>(docs: &'a [String]) -> RcDoc<'a> {
    if docs.is_empty() {
        RcDoc::nil()
    } else {
        let docs = lines(
            docs.iter()
                .map(|line| RcDoc::text(DOC_COMMENT_LINE_PREFIX).append(line)),
        );
        RcDoc::text(DOC_COMMENT_PREFIX)
            .append(RcDoc::hardline())
            .append(docs)
            .append(RcDoc::text(DOC_COMMENT_SUFFIX))
            .append(RcDoc::hardline())
    }
}

fn pp_defs<'a>(env: &'a TypeEnv, def_list: &'a [&'a str], prog: &'a IDLMergedProg) -> RcDoc<'a> {
    lines(def_list.iter().map(|&id| {
        let ty = env.find_type(&id.into()).unwrap();
        let syntax = prog.lookup(id);
        let syntax_ty = syntax.map(|s| &s.typ);
        let docs = syntax
            .map(|b| pp_docs(b.docs.as_ref()))
            .unwrap_or(RcDoc::nil());
        let export = match ty.as_ref() {
            TypeInner::Record(_) if !ty.is_tuple() => kwd("export interface")
                .append(ident(id))
                .append(" ")
                .append(pp_ty_rich(env, ty, syntax_ty, false)),
            TypeInner::Service(_) => kwd("export interface")
                .append(ident(id))
                .append(" ")
                .append(pp_ty_rich(env, ty, syntax_ty, false)),
            TypeInner::Func(ref func) => kwd("export type")
                .append(ident(id))
                .append(" = ")
                .append(pp_function(env, func))
                .append(";"),
            TypeInner::Var(ref inner_id) => kwd("export type")
                .append(ident(id))
                .append(" = ")
                .append(ident(inner_id.as_str()))
                .append(";"),
            _ => kwd("export type")
                .append(ident(id))
                .append(" = ")
                .append(pp_ty_rich(env, ty, syntax_ty, false))
                .append(";"),
        };
        docs.append(export)
    }))
}

fn pp_actor<'a>(env: &'a TypeEnv, ty: &'a Type, syntax: Option<&'a IDLType>) -> RcDoc<'a> {
    let service_doc = kwd("export interface _SERVICE");
    match ty.as_ref() {
        TypeInner::Service(_) => service_doc.append(pp_ty_rich(env, ty, syntax, false)),
        TypeInner::Var(id) => service_doc
            .append(kwd("extends"))
            .append(str(id.as_str()))
            .append(str(" {}")),
        TypeInner::Class(_, t) => {
            if let Some(IDLType::ClassT(_, syntax_t)) = syntax {
                pp_actor(env, t, Some(syntax_t))
            } else {
                pp_actor(env, t, None)
            }
        }
        _ => unreachable!(),
    }
}

pub fn compile(env: &TypeEnv, actor: &Option<Type>, prog: &IDLMergedProg) -> String {
    let header = r#"import type { Principal } from '@dfinity/principal';
import type { ActorMethod } from '@dfinity/agent';
import type { IDL } from '@dfinity/candid';
"#;
    let syntax_actor = prog.resolve_actor().ok().flatten();
    let def_list: Vec<_> = env.to_sorted_iter().map(|pair| pair.0.as_str()).collect();
    let defs = pp_defs(env, &def_list, prog);
    let actor = match actor {
        None => RcDoc::nil(),
        Some(actor) => {
            let docs = syntax_actor
                .as_ref()
                .map(|s| pp_docs(s.docs.as_ref()))
                .unwrap_or(RcDoc::nil());
            docs.append(pp_actor(env, actor, syntax_actor.as_ref().map(|s| &s.typ)))
                .append(RcDoc::line())
                .append("export declare const idlFactory: IDL.InterfaceFactory;")
                .append(RcDoc::line())
                .append("export declare const init: (args: { IDL: typeof IDL }) => IDL.Type[];")
        }
    };
    let doc = RcDoc::text(header)
        .append(RcDoc::line())
        .append(defs)
        .append(actor);
    doc.pretty(LINE_WIDTH).to_string()
}<|MERGE_RESOLUTION|>--- conflicted
+++ resolved
@@ -203,13 +203,8 @@
 }
 
 fn pp_function<'a>(env: &'a TypeEnv, func: &'a Function) -> RcDoc<'a> {
-<<<<<<< HEAD
-    let args = func.args.iter().map(|arg| pp_ty(env, arg, true));
+    let args = func.args.iter().map(|arg| pp_ty(env, &arg.typ, true));
     let args = sep_enclose(args, ",", "[", "]");
-=======
-    let args = func.args.iter().map(|arg| pp_ty(env, &arg.typ, true));
-    let args = enclose("[", concat(args, ","), "]");
->>>>>>> ad5f6eec
     let rets = match func.rets.len() {
         0 => str("undefined"),
         1 => pp_ty(env, &func.rets[0], true),
