--- conflicted
+++ resolved
@@ -70,64 +70,14 @@
         Reserved => str("any"),
         Empty => str("never"),
         Var(ref id) => {
-<<<<<<< HEAD
             let ty = env.rec_find_type(id).unwrap();
             if matches!(ty.as_ref(), Func(_)) {
                 return pp_inline_func();
-=======
-            if is_ref {
-                let ty = env.rec_find_type(id).unwrap();
-                if matches!(ty.as_ref(), Service(_) | Func(_)) {
-                    pp_ty(env, ty, false)
-                } else {
-                    ident(id.as_str())
-                }
-            } else {
-                ident(id.as_str())
-            }
-        }
-        Principal => str("Principal"),
-        Opt(ref t) => str("[] | ").append(enclose("[", pp_ty(env, t, is_ref), "]")),
-        Vec(ref t) => {
-            let ty = match t.as_ref() {
-                Var(ref id) => {
-                    let ty = env.rec_find_type(id).unwrap();
-                    if matches!(
-                        ty.as_ref(),
-                        Nat8 | Nat16 | Nat32 | Nat64 | Int8 | Int16 | Int32 | Int64
-                    ) {
-                        ty
-                    } else {
-                        t
-                    }
-                }
-                _ => t,
-            };
-            match ty.as_ref() {
-                Nat8 => str("Uint8Array | number[]"),
-                Nat16 => str("Uint16Array | number[]"),
-                Nat32 => str("Uint32Array | number[]"),
-                Nat64 => str("BigUint64Array | bigint[]"),
-                Int8 => str("Int8Array | number[]"),
-                Int16 => str("Int16Array | number[]"),
-                Int32 => str("Int32Array | number[]"),
-                Int64 => str("BigInt64Array | bigint[]"),
-                _ => str("Array").append(enclose("<", pp_ty(env, t, is_ref), ">")),
-            }
-        }
-        Record(ref fs) => {
-            if is_tuple(ty) {
-                let tuple = concat(fs.iter().map(|f| pp_ty(env, &f.ty, is_ref)), ",");
-                enclose("[", tuple, "]")
-            } else {
-                let fields = concat(fs.iter().map(|f| pp_field(env, f, is_ref)), ",");
-                enclose_space("{", fields, "}")
->>>>>>> 0f7aa85b
             }
             if is_ref && matches!(ty.as_ref(), Service(_)) {
                 return pp_inline_service();
             }
-            ident(id)
+            ident(id.as_str())
         }
         Principal => str("Principal"),
         Opt(ref t) => pp_opt(env, t, None, is_ref),
@@ -288,7 +238,7 @@
         }
         let func = match func.as_ref() {
             TypeInner::Func(ref func) => pp_function(env, func),
-            TypeInner::Var(ref id) => ident(id),
+            TypeInner::Var(ref id) => ident(id.as_str()),
             _ => unreachable!(),
         };
         docs.append(quote_ident(id)).append(kwd(":")).append(func)
@@ -296,7 +246,6 @@
     enclose_space("{", concat(methods, ","), "}")
 }
 
-<<<<<<< HEAD
 fn pp_docs<'a>(docs: &'a [String]) -> RcDoc<'a> {
     if docs.is_empty() {
         RcDoc::nil()
@@ -314,18 +263,13 @@
 }
 
 fn pp_defs<'a>(env: &'a TypeEnv, def_list: &'a [&'a str], prog: &'a IDLMergedProg) -> RcDoc<'a> {
-    lines(def_list.iter().map(|id| {
-        let ty = env.find_type(id).unwrap();
-        let syntax = prog.lookup(id);
+    lines(def_list.iter().map(|&id| {
+        let ty = env.find_type(&id.into()).unwrap();
+        let syntax = prog.lookup(&id.into());
         let syntax_ty = syntax.map(|s| &s.typ);
         let docs = syntax
             .map(|b| pp_docs(b.docs.as_ref()))
             .unwrap_or(RcDoc::nil());
-=======
-fn pp_defs<'a>(env: &'a TypeEnv, def_list: &'a [&'a str]) -> RcDoc<'a> {
-    lines(def_list.iter().map(|&id| {
-        let ty = env.find_type(&id.into()).unwrap();
->>>>>>> 0f7aa85b
         let export = match ty.as_ref() {
             TypeInner::Record(_) if !ty.is_tuple() => kwd("export interface")
                 .append(ident(id))
@@ -343,7 +287,7 @@
             TypeInner::Var(ref inner_id) => kwd("export type")
                 .append(ident(id))
                 .append(" = ")
-                .append(ident(inner_id))
+                .append(ident(inner_id.as_str()))
                 .append(";"),
             _ => kwd("export type")
                 .append(ident(id))
@@ -358,18 +302,10 @@
 fn pp_actor<'a>(env: &'a TypeEnv, ty: &'a Type, syntax: Option<&'a IDLType>) -> RcDoc<'a> {
     let service_doc = kwd("export interface _SERVICE");
     match ty.as_ref() {
-<<<<<<< HEAD
         TypeInner::Service(_) => service_doc.append(pp_ty_rich(env, ty, syntax, false)),
         TypeInner::Var(id) => service_doc
             .append(kwd("extends"))
-            .append(str(id))
-=======
-        TypeInner::Service(ref serv) => {
-            kwd("export interface _SERVICE").append(pp_service(env, serv))
-        }
-        TypeInner::Var(id) => kwd("export interface _SERVICE extends")
             .append(str(id.as_str()))
->>>>>>> 0f7aa85b
             .append(str(" {}")),
         TypeInner::Class(_, t) => {
             if let Some(IDLType::ClassT(_, syntax_t)) = syntax {
@@ -387,14 +323,9 @@
 import type { ActorMethod } from '@dfinity/agent';
 import type { IDL } from '@dfinity/candid';
 "#;
-<<<<<<< HEAD
     let syntax_actor = prog.resolve_actor().ok().flatten();
-    let def_list: Vec<_> = env.0.iter().map(|pair| pair.0.as_ref()).collect();
+    let def_list: Vec<_> = env.to_sorted_iter().map(|pair| pair.0.as_ref()).collect();
     let defs = pp_defs(env, &def_list, prog);
-=======
-    let def_list: Vec<_> = env.to_sorted_iter().map(|pair| pair.0.as_str()).collect();
-    let defs = pp_defs(env, &def_list);
->>>>>>> 0f7aa85b
     let actor = match actor {
         None => RcDoc::nil(),
         Some(actor) => {
