--- conflicted
+++ resolved
@@ -26,7 +26,6 @@
         Text => str("string"),
         Reserved => str("any"),
         Empty => str("never"),
-<<<<<<< HEAD
     }
 }
 
@@ -35,24 +34,12 @@
     match ty {
         PrimT(ref ty) => pp_prim_ty(ty),
         VarT(ref id) => {
-            if is_ref {
-                let ty = prog.rec_find_type(id).unwrap();
-                if matches!(ty, ServT(_) | FuncT(_)) {
-                    pp_ty(prog, ty, false)
-                } else {
-                    ident(id)
-                }
-            } else {
-                ident(id)
-=======
-        Var(ref id) => {
-            let ty = env.rec_find_type(id).unwrap();
-            if matches!(ty.as_ref(), Func(_)) {
+            let ty = prog.rec_find_type(id).unwrap();
+            if matches!(ty, FuncT(_)) {
                 return pp_inline_func();
             }
-            if is_ref && matches!(ty.as_ref(), Service(_)) {
+            if is_ref && matches!(ty, ServT(_)) {
                 return pp_inline_service();
->>>>>>> 6694147e
             }
             ident(id)
         }
@@ -113,34 +100,22 @@
                 .nest(INDENT_SPACE)
             }
         }
-<<<<<<< HEAD
-        FuncT(_) => str("[Principal, string]"),
-        ServT(_) => str("Principal"),
+        FuncT(_) => pp_inline_func(),
+        ServT(_) => pp_inline_service(),
         ClassT(_, _) => unreachable!(),
     }
+}
+
+fn pp_inline_func<'a>() -> RcDoc<'a> {
+    str("[Principal, string]")
+}
+
+fn pp_inline_service<'a>() -> RcDoc<'a> {
+    str("Principal")
 }
 
 fn pp_label(id: &Label) -> RcDoc {
     match id {
-=======
-        Func(_) => pp_inline_func(),
-        Service(_) => pp_inline_service(),
-        Class(_, _) => unreachable!(),
-        Knot(_) | Unknown | Future => unreachable!(),
-    }
-}
-
-fn pp_inline_func<'a>() -> RcDoc<'a> {
-    str("[Principal, string]")
-}
-
-fn pp_inline_service<'a>() -> RcDoc<'a> {
-    str("Principal")
-}
-
-fn pp_label(id: &SharedLabel) -> RcDoc {
-    match &**id {
->>>>>>> 6694147e
         Label::Named(str) => quote_ident(str),
         Label::Id(n) | Label::Unnamed(n) => str("_")
             .append(RcDoc::as_string(n))
@@ -176,18 +151,11 @@
 
 fn pp_service<'a>(prog: &'a IDLMergedProg, serv: &'a [Binding]) -> RcDoc<'a> {
     let doc = concat(
-<<<<<<< HEAD
         serv.iter().map(|Binding { id, typ }| {
             let func = match typ {
                 IDLType::FuncT(ref func) => pp_function(prog, func),
-                _ => pp_ty(prog, typ, false),
-=======
-        serv.iter().map(|(id, func)| {
-            let func = match func.as_ref() {
-                TypeInner::Func(ref func) => pp_function(env, func),
-                TypeInner::Var(ref id) => ident(id),
+                IDLType::VarT(ref id) => ident(id),
                 _ => unreachable!(),
->>>>>>> 6694147e
             };
             quote_ident(id).append(kwd(":")).append(func)
         }),
@@ -213,7 +181,7 @@
                 .append(" = ")
                 .append(pp_function(prog, func))
                 .append(";"),
-            TypeInner::Var(ref inner_id) => kwd("export type")
+            IDLType::VarT(ref inner_id) => kwd("export type")
                 .append(ident(id))
                 .append(" = ")
                 .append(ident(inner_id))
