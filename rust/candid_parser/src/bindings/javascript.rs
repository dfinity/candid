--- conflicted
+++ resolved
@@ -166,16 +166,6 @@
     sep_enclose([args, rets, modes], ",", "(", ")").nest(INDENT_SPACE)
 }
 
-<<<<<<< HEAD
-fn pp_args(args: &[ArgType]) -> RcDoc {
-    let doc = concat(args.iter().map(|arg| pp_ty(&arg.typ)), ",");
-    enclose("[", doc, "]")
-}
-
-fn pp_rets(args: &[Type]) -> RcDoc {
-    let doc = concat(args.iter().map(pp_ty), ",");
-    enclose("[", doc, "]")
-=======
 fn pp_args(args: &[ArgType]) -> RcDoc<'_> {
     let args = args.iter().map(|arg| pp_ty(&arg.typ));
     sep_enclose(args, ",", "[", "]")
@@ -183,7 +173,6 @@
 
 fn pp_rets(args: &[Type]) -> RcDoc<'_> {
     sep_enclose(args.iter().map(pp_ty), ",", "[", "]")
->>>>>>> 5f419c57
 }
 
 fn pp_modes(modes: &[candid::types::FuncMode]) -> RcDoc<'_> {
@@ -206,13 +195,6 @@
     recs: &'a BTreeSet<&'a str>,
     export: bool,
 ) -> RcDoc<'a> {
-<<<<<<< HEAD
-    let recs_doc = lines(
-        recs.iter()
-            .map(|id| kwd("const").append(ident(id)).append(" = IDL.Rec();")),
-    );
-    let defs = lines(def_list.iter().map(|&id| {
-=======
     let export_prefix = if export { str("export ") } else { RcDoc::nil() };
 
     let recs_doc = lines(recs.iter().map(|id| {
@@ -223,7 +205,6 @@
             .append(" = IDL.Rec();")
     }));
     let mut defs = lines(def_list.iter().map(|&id| {
->>>>>>> 5f419c57
         let ty = env.find_type(&id.into()).unwrap();
         if recs.contains(id) {
             ident(id)
@@ -279,24 +260,11 @@
         Some(actor) => {
             let def_list = chase_actor(env, actor).unwrap();
             let recs = infer_rec(env, &def_list).unwrap();
-<<<<<<< HEAD
-            let defs = pp_defs(env, &def_list, &recs);
-=======
->>>>>>> 5f419c57
             let types = if let TypeInner::Class(ref args, _) = actor.as_ref() {
                 args.iter().map(|arg| arg.typ.clone()).collect::<Vec<_>>()
             } else {
                 Vec::new()
             };
-<<<<<<< HEAD
-            let init = types.as_slice();
-            let actor = kwd("return").append(pp_actor(actor, &recs)).append(";");
-            let body = defs.append(actor);
-            let doc = str("export const idlFactory = ({ IDL }) => ")
-                .append(enclose_space("{", body, "};"));
-            // export init args
-            let init_defs = chase_types(env, init).unwrap();
-=======
             let init_types = types.as_slice();
 
             let defs = pp_defs(env, &def_list, &recs, true);
@@ -316,7 +284,6 @@
                 .append(enclose_space("{", idl_factory_body, "};"));
 
             let init_defs = chase_types(env, init_types).unwrap();
->>>>>>> 5f419c57
             let init_recs = infer_rec(env, &init_defs).unwrap();
             let init_defs_doc = pp_defs(env, &init_defs, &init_recs, false);
             let init_doc = kwd("return").append(pp_rets(init_types)).append(";");
