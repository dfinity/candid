--- conflicted
+++ resolved
@@ -166,19 +166,13 @@
     sep_enclose([args, rets, modes], ",", "(", ")").nest(INDENT_SPACE)
 }
 
-<<<<<<< HEAD
-fn pp_args(args: &[Type]) -> RcDoc {
+fn pp_args(args: &[ArgType]) -> RcDoc {
+    let args = args.iter().map(|arg| pp_ty(&arg.typ));
+    sep_enclose(args, ",", "[", "]")
+}
+
+fn pp_rets(args: &[Type]) -> RcDoc {
     sep_enclose(args.iter().map(pp_ty), ",", "[", "]")
-=======
-fn pp_args(args: &[ArgType]) -> RcDoc {
-    let doc = concat(args.iter().map(|arg| pp_ty(&arg.typ)), ",");
-    enclose("[", doc, "]")
->>>>>>> ad5f6eec
-}
-
-fn pp_rets(args: &[Type]) -> RcDoc {
-    let doc = concat(args.iter().map(pp_ty), ",");
-    enclose("[", doc, "]")
 }
 
 fn pp_modes(modes: &[candid::types::FuncMode]) -> RcDoc {
