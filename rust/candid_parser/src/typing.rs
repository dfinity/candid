use super::types::*;
use crate::{pretty_parse, Error, Result};
use candid::types::{ArgType, Field, Function, Type, TypeEnv, TypeInner};
use candid::utils::check_unique;
use std::collections::{BTreeMap, BTreeSet};
use std::path::{Path, PathBuf};

pub struct Env<'a> {
    pub te: &'a mut TypeEnv,
    pub pre: bool,
}

/// Convert candid AST to internal Type
pub fn ast_to_type(env: &TypeEnv, ast: &super::types::IDLType) -> Result<Type> {
    let env = Env {
        te: &mut env.clone(),
        pre: false,
    };
    check_type(&env, ast, None)
}

fn check_prim(prim: &PrimType) -> TypeInner {
    match prim {
        PrimType::Nat => TypeInner::Nat,
        PrimType::Nat8 => TypeInner::Nat8,
        PrimType::Nat16 => TypeInner::Nat16,
        PrimType::Nat32 => TypeInner::Nat32,
        PrimType::Nat64 => TypeInner::Nat64,
        PrimType::Int => TypeInner::Int,
        PrimType::Int8 => TypeInner::Int8,
        PrimType::Int16 => TypeInner::Int16,
        PrimType::Int32 => TypeInner::Int32,
        PrimType::Int64 => TypeInner::Int64,
        PrimType::Float32 => TypeInner::Float32,
        PrimType::Float64 => TypeInner::Float64,
        PrimType::Bool => TypeInner::Bool,
        PrimType::Text => TypeInner::Text,
        PrimType::Null => TypeInner::Null,
        PrimType::Reserved => TypeInner::Reserved,
        PrimType::Empty => TypeInner::Empty,
    }
}

pub fn check_type(env: &Env, t: &IDLType, comment: Option<&String>) -> Result<Type> {
    let inner = match t {
        IDLType::PrimT(prim) => Ok(check_prim(prim)),
        IDLType::VarT(id) => {
            env.te.find_type(id)?;
            Ok(TypeInner::Var(id.to_string()))
        }
        IDLType::OptT(t) => {
            let t = check_type(env, t, comment)?;
            Ok(TypeInner::Opt(t))
        }
        IDLType::VecT(t) => {
            let t = check_type(env, t, comment)?;
            Ok(TypeInner::Vec(t))
        }
        IDLType::RecordT(fs) => {
            let fs = check_fields(env, fs)?;
            Ok(TypeInner::Record(fs))
        }
        IDLType::VariantT(fs) => {
            let fs = check_fields(env, fs)?;
            Ok(TypeInner::Variant(fs))
        }
        IDLType::PrincipalT => Ok(TypeInner::Principal),
        IDLType::FuncT(func) => {
            let mut t1 = Vec::new();
<<<<<<< HEAD
            for t in func.args.iter() {
                t1.push(check_type(env, t, comment)?);
=======
            for arg in func.args.iter() {
                t1.push(check_arg(env, arg)?);
>>>>>>> 61a49c87
            }
            let mut t2 = Vec::new();
            for t in func.rets.iter() {
                t2.push(check_type(env, t, comment)?);
            }
            if func.modes.len() > 1 {
                return Err(Error::msg("cannot have more than one mode"));
            }
            if func.modes.len() == 1
                && func.modes[0] == candid::types::FuncMode::Oneway
                && !t2.is_empty()
            {
                return Err(Error::msg("oneway function has non-unit return type"));
            }
            let f = Function {
                modes: func.modes.clone(),
                args: t1,
                rets: t2,
            };
            Ok(TypeInner::Func(f))
        }
        IDLType::ServT(ms) => {
            let ms = check_meths(env, ms)?;
            Ok(TypeInner::Service(ms))
        }
        IDLType::ClassT(_, _) => Err(Error::msg("service constructor not supported")),
    }?;
    Ok((inner, comment).into())
}

fn check_arg(env: &Env, arg: &IDLArgType) -> Result<ArgType> {
    Ok(ArgType {
        name: arg.name.clone(),
        typ: check_type(env, &arg.typ)?,
    })
}

fn check_fields(env: &Env, fs: &[TypeField]) -> Result<Vec<Field>> {
    // field label duplication is checked in the parser
    let mut res = Vec::new();
    for f in fs.iter() {
        let ty = check_type(env, &f.typ, f.comment.as_ref().map(|c| &c.text))?;
        let field = Field {
            id: f.label.clone().into(),
            ty,
        };
        res.push(field);
    }
    Ok(res)
}

fn check_meths(env: &Env, ms: &[Binding]) -> Result<Vec<(String, Type)>> {
    // binding duplication is checked in the parser
    let mut res = Vec::new();
    for meth in ms.iter() {
        let t = check_type(env, &meth.typ, meth.comment.as_ref().map(|c| &c.text))?;
        if !env.pre && env.te.as_func(&t).is_err() {
            return Err(Error::msg(format!(
                "method {} is a non-function type",
                meth.id
            )));
        }
        res.push((meth.id.to_owned(), t));
    }
    Ok(res)
}

fn check_defs(env: &mut Env, decs: &[Dec]) -> Result<()> {
    for dec in decs.iter() {
        match dec {
            Dec::TypD(Binding { id, typ, comment }) => {
                let t = check_type(env, typ, comment.as_ref().map(|c| &c.text))?;
                env.te.0.insert(id.to_string(), t);
            }
            Dec::ImportType(_) | Dec::ImportServ(_) => (),
        }
    }
    Ok(())
}

fn check_cycle(env: &TypeEnv) -> Result<()> {
    fn has_cycle<'a>(seen: &mut BTreeSet<&'a str>, env: &'a TypeEnv, t: &'a Type) -> Result<bool> {
        match t.as_ref() {
            TypeInner::Var(id) => {
                if seen.insert(id) {
                    let ty = env.find_type(id)?;
                    has_cycle(seen, env, ty)
                } else {
                    Ok(true)
                }
            }
            _ => Ok(false),
        }
    }
    for (id, ty) in env.0.iter() {
        let mut seen = BTreeSet::new();
        if has_cycle(&mut seen, env, ty)? {
            return Err(Error::msg(format!("{id} has cyclic type definition")));
        }
    }
    Ok(())
}

fn check_decs(env: &mut Env, decs: &[Dec]) -> Result<()> {
    for dec in decs.iter() {
        if let Dec::TypD(Binding { id, .. }) = dec {
            let duplicate = env.te.0.insert(id.to_string(), TypeInner::Unknown.into());
            if duplicate.is_some() {
                return Err(Error::msg(format!("duplicate binding for {id}")));
            }
        }
    }
    env.pre = true;
    check_defs(env, decs)?;
    check_cycle(env.te)?;
    env.pre = false;
    check_defs(env, decs)?;
    Ok(())
}

fn check_actor(env: &Env, actor: &Option<IDLType>) -> Result<Option<Type>> {
    match actor {
        None => Ok(None),
        Some(IDLType::ClassT(ts, t)) => {
            let mut args = Vec::new();
            for arg in ts.iter() {
<<<<<<< HEAD
                args.push(check_type(env, arg, None)?);
=======
                args.push(check_arg(env, arg)?);
>>>>>>> 61a49c87
            }
            let serv = check_type(env, t, None)?;
            env.te.as_service(&serv)?;
            Ok(Some(TypeInner::Class(args, serv).into()))
        }
        Some(typ) => {
            let t = check_type(env, typ, None)?;
            env.te.as_service(&t)?;
            Ok(Some(t))
        }
    }
}

fn resolve_path(base: &Path, file: &str) -> PathBuf {
    // TODO use shellexpand to support tilde
    let file = PathBuf::from(file);
    if file.is_absolute() {
        file
    } else {
        base.join(file)
    }
}

fn load_imports(
    is_pretty: bool,
    base: &Path,
    visited: &mut BTreeMap<PathBuf, bool>,
    prog: &IDLProg,
    list: &mut Vec<(PathBuf, String)>,
) -> Result<()> {
    for dec in prog.decs.iter() {
        let include_serv = matches!(dec, Dec::ImportServ(_));
        if let Dec::ImportType(file) | Dec::ImportServ(file) = dec {
            let path = resolve_path(base, file);
            match visited.get_mut(&path) {
                Some(x) => *x = *x || include_serv,
                None => {
                    visited.insert(path.clone(), include_serv);
                    let code = std::fs::read_to_string(&path)
                        .map_err(|_| Error::msg(format!("Cannot import {file:?}")))?;
                    let code = if is_pretty {
                        pretty_parse::<IDLProg>(path.to_str().unwrap(), &code)?
                    } else {
                        code.parse::<IDLProg>()?
                    };
                    let base = path.parent().unwrap();
                    load_imports(is_pretty, base, visited, &code, list)?;
                    list.push((path, file.to_string()));
                }
            }
        }
    }
    Ok(())
}

/// Type check IDLProg and adds bindings to type environment. Returns
/// the main actor if present. This function ignores the imports.
pub fn check_prog(te: &mut TypeEnv, prog: &IDLProg) -> Result<Option<Type>> {
    let mut env = Env { te, pre: false };
    check_decs(&mut env, &prog.decs)?;
    check_actor(&env, &prog.actor)
}
/// Type check init args extracted from canister metadata candid:args.
/// Need to provide `main_env`, because init args may refer to variables from the main did file.
pub fn check_init_args(
    te: &mut TypeEnv,
    main_env: &TypeEnv,
    prog: &IDLInitArgs,
) -> Result<Vec<ArgType>> {
    let mut env = Env { te, pre: false };
    check_decs(&mut env, &prog.decs)?;
    env.te.merge(main_env)?;
    let mut args = Vec::new();
    for arg in prog.args.iter() {
<<<<<<< HEAD
        args.push(check_type(&env, arg, None)?);
=======
        args.push(check_arg(&env, arg)?);
>>>>>>> 61a49c87
    }
    Ok(args)
}

fn merge_actor(
    env: &Env,
    actor: &Option<Type>,
    imported: &Option<Type>,
    file: &str,
) -> Result<Option<Type>> {
    match imported {
        None => Err(Error::msg(format!(
            "Imported service file {file:?} has no main service"
        ))),
        Some(t) => {
            let t = env.te.trace_type(t)?;
            match t.as_ref() {
                TypeInner::Class(_, _) => Err(Error::msg(format!(
                    "Imported service file {file:?} has a service constructor"
                ))),
                TypeInner::Service(meths) => match actor {
                    None => Ok(Some(t)),
                    Some(t) => {
                        let t = env.te.trace_type(t)?;
                        let serv = env.te.as_service(&t)?;
                        let mut ms: Vec<_> = serv.iter().chain(meths.iter()).cloned().collect();
                        ms.sort_unstable_by(|a, b| a.0.partial_cmp(&b.0).unwrap());
                        check_unique(ms.iter().map(|m| &m.0)).map_err(|e| {
                            Error::msg(format!("Duplicate imported method name: {e}"))
                        })?;
                        let res: Type = TypeInner::Service(ms).into();
                        Ok(Some(res))
                    }
                },
                _ => unreachable!(),
            }
        }
    }
}

fn check_file_(file: &Path, is_pretty: bool) -> Result<(TypeEnv, Option<Type>)> {
    let base = if file.is_absolute() {
        file.parent().unwrap().to_path_buf()
    } else {
        std::env::current_dir()?
            .join(file)
            .parent()
            .unwrap()
            .to_path_buf()
    };
    let prog =
        std::fs::read_to_string(file).map_err(|_| Error::msg(format!("Cannot open {file:?}")))?;
    let prog = if is_pretty {
        pretty_parse::<IDLProg>(file.to_str().unwrap(), &prog)?
    } else {
        prog.parse::<IDLProg>()?
    };
    let mut visited = BTreeMap::new();
    let mut imports = Vec::new();
    load_imports(is_pretty, &base, &mut visited, &prog, &mut imports)?;
    let imports: Vec<_> = imports
        .iter()
        .map(|file| match visited.get(&file.0) {
            Some(x) => (*x, &file.0, &file.1),
            None => unreachable!(),
        })
        .collect();
    let mut te = TypeEnv::new();
    let mut env = Env {
        te: &mut te,
        pre: false,
    };
    let mut actor: Option<Type> = None;
    for (include_serv, path, name) in imports.iter() {
        let code = std::fs::read_to_string(path)?;
        let code = code.parse::<IDLProg>()?;
        check_decs(&mut env, &code.decs)?;
        if *include_serv {
            let t = check_actor(&env, &code.actor)?;
            actor = merge_actor(&env, &actor, &t, name)?;
        }
    }
    check_decs(&mut env, &prog.decs)?;
    let mut res = check_actor(&env, &prog.actor)?;
    if actor.is_some() {
        res = merge_actor(&env, &res, &actor, "")?;
    }
    Ok((te, res))
}

/// Type check did file including the imports.
pub fn check_file(file: &Path) -> Result<(TypeEnv, Option<Type>)> {
    check_file_(file, false)
}
pub fn pretty_check_file(file: &Path) -> Result<(TypeEnv, Option<Type>)> {
    check_file_(file, true)
}<|MERGE_RESOLUTION|>--- conflicted
+++ resolved
@@ -67,13 +67,8 @@
         IDLType::PrincipalT => Ok(TypeInner::Principal),
         IDLType::FuncT(func) => {
             let mut t1 = Vec::new();
-<<<<<<< HEAD
-            for t in func.args.iter() {
-                t1.push(check_type(env, t, comment)?);
-=======
             for arg in func.args.iter() {
                 t1.push(check_arg(env, arg)?);
->>>>>>> 61a49c87
             }
             let mut t2 = Vec::new();
             for t in func.rets.iter() {
@@ -107,7 +102,7 @@
 fn check_arg(env: &Env, arg: &IDLArgType) -> Result<ArgType> {
     Ok(ArgType {
         name: arg.name.clone(),
-        typ: check_type(env, &arg.typ)?,
+        typ: check_type(env, &arg.typ, None)?, // args don't have comments
     })
 }
 
@@ -200,11 +195,7 @@
         Some(IDLType::ClassT(ts, t)) => {
             let mut args = Vec::new();
             for arg in ts.iter() {
-<<<<<<< HEAD
-                args.push(check_type(env, arg, None)?);
-=======
                 args.push(check_arg(env, arg)?);
->>>>>>> 61a49c87
             }
             let serv = check_type(env, t, None)?;
             env.te.as_service(&serv)?;
@@ -279,11 +270,7 @@
     env.te.merge(main_env)?;
     let mut args = Vec::new();
     for arg in prog.args.iter() {
-<<<<<<< HEAD
-        args.push(check_type(&env, arg, None)?);
-=======
         args.push(check_arg(&env, arg)?);
->>>>>>> 61a49c87
     }
     Ok(args)
 }
