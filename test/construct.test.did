/*
Encoding tests for construct types

Corresponding to spec version version 0.1.3
*/

// Type definitions
type Opt = opt Opt;
type Vec = vec Vec;
type EmptyRecord = record { EmptyRecord };
type OptRec = opt record { OptRec };

type List = opt record { head : int; tail : List };
type List1 = opt List2;
type List2 = record { head : int; tail : List1 };
type EmptyVariant = variant { 0: EmptyVariant };
type VariantList = variant { nil; cons: record { head : int; tail : VariantList } };

type A1 = record { foo : int32; bar : bool };
type A2 = record { foo : int32; bar : bool; bat: VariantList; baz: A1; bbb: List; bib: variant { foo; bar }; bab: A1 };

// Type table
assert blob "DIDL\00\00"               : () "empty table";
assert blob "DIDL\01\6e\6f\00"         : () "unused type";
assert blob "DIDL\02\6e\6f\6e\6f\00"   : () "repeated types";
assert blob "DIDL\01\6e\00\00"         : () "recursive type";
assert blob "DIDL\01\6e\00"           !: () "type too short";
assert blob "DIDL\01\00\00"           !: () "vacuous type";
assert blob "DIDL\02\6e\01\00\00"     !: () "vacuous type";
assert blob "DIDL\01\6e\01\00"        !: () "table entry out of range";
assert blob "DIDL\00\01\00"           !: () "arg entry out of range";
assert blob "DIDL\00\03\7f\7f"        !: () "arg too short";
assert blob "DIDL\00\02\7f\7f\7f"     !: () "arg too long";
assert blob "DIDL\00\01\6e\7f\00"     !: () "non-primitive in arg list";
assert blob "DIDL\01\7f\00"           !: () "primitive type in the table";
assert blob "DIDL\01\68\00"           !: () "principal in the table";
assert blob "DIDL\02\6d\7f\00\00"     !: () "table entry in the table";
assert blob "DIDL\01\00\00"           !: () "table entry in the table (self-reference)";
assert blob "DIDL\01\6e\6f\6e\6f\00"  !: () "table too long";

// option
assert blob "DIDL\01\6e\7c\01\00\00" == "(null)"                     : (opt int) "opt: null";
assert blob "DIDL\01\6e\02\01\00\00"                                !: (opt int) "opt: type out of range";
assert blob "DIDL\01\6e\7c\01\00\01\2a" == "(opt 42)"                : (opt int) "opt: 42";
assert blob "DIDL\01\6e\7c\01\00\02\2a"                             !: (opt int) "opt: out of range";
assert blob "DIDL\01\6e\7c\01\00\ff"                                !: (opt int) "opt: out of range";
assert blob "DIDL\01\6e\7c\01\00\01"                                !: (opt int) "opt: too short";
assert blob "DIDL\01\6e\7c\01\00\00\2a"                             !: (opt int) "opt: too long";
assert blob "DIDL\02\6e\01\6e\7c\01\00\01\01\2a" == "(opt opt 42)"   : (opt opt int) "opt: nested";
assert blob "DIDL\01\6e\00\01\00\01\01\00" == "(opt opt null)"       : (Opt) "opt: recursion";
assert blob "DIDL\01\6e\00\01\00\01\01\00" == "(opt opt null)"       : (opt opt opt empty) "opt: non-recurisve type";
assert blob "DIDL\02\6e\01\6e\00\01\00\01\01\00" == "(opt opt null)" : (Opt) "opt: mutual recursion";
assert blob "DIDL\00\00" == "(null)"                                 : (Opt) "opt: extra arg";

// vector
assert blob "DIDL\01\6d\7c\01\00\00" == "(vec {})"                          : (vec int) "vec: empty";
assert blob "DIDL\01\6d\7c\01\00\00"                                        : (vec int8) "vec: non subtype empty";
assert blob "DIDL\01\6d\7c\01\00\02\01\02" == "(vec { 1; 2 })"              : (vec int) "vec";
assert blob "DIDL\01\6d\7b\01\00\02\01\02" == "(blob \"\\01\\02\")"         : (vec nat8) "vec: blob";
assert blob "DIDL\01\6d\00\01\00\00" == "(vec {})"                          : (Vec) "vec: recursive vector";
assert blob "DIDL\01\6d\00\01\00\02\00\00" == "(vec { vec {}; vec {} })"    : (Vec) "vec: tree";
assert blob "DIDL\01\6d\00\01\00\02\00\00" == "(vec { vec {}; vec {} })"    : (vec vec opt empty) "vec: non-recursive tree";
assert blob "DIDL\01\6d\7f\01\00\e8\07"                                     : (vec null) "vec: space bomb";
assert "(vec { 1; -1 })"                                                   !: (vec nat) "vec: type mismatch";
assert blob "DIDL\01\6d\7c\01\00"                                          !: (vec int) "vec: too short";
assert blob "DIDL\01\6d\7c\01\00\02\01"                                    !: (vec int) "vec: too short";
assert blob "DIDL\01\6d\7c\01\00\01\01\02"                                 !: (vec int) "vec: too long";
assert blob "DIDL\02\6d\01\6c\00\01\00\05"                                  : (vec record {}) "vec of records";

// record
assert blob "DIDL\01\6c\00\01\00" == "(record {})"                                : (record {}) "record: empty";
assert blob "DIDL\01\6c\00\03\00\00\00" == "(record {}, record {}, record {})"    : (record {}, record {}, record {}) "record: multiple records";
assert blob "DIDL\01\6c\01\01\7c\01\00\2a" == "(record { 1 = 42 })"               : (record {1:int}) "record";
assert blob "DIDL\01\6c\01\01\7c\01\00\2a" == "(record { 1 = opt 42 })"           : (record {1:opt int}) "record: opt";
assert blob "DIDL\01\6c\01\01\7c\01\00\2a" == "(record { 1 = null })"             : (record {1:reserved}) "record: reserved";
assert blob "DIDL\01\6c\01\01\7c\01\00\2a" == "(record {})"                       : (record {}) "record: ignore fields";
assert "(record { whatever = 0 })"  == "(record {})"                              : (record {}) "record: ignore fields (textual)";
assert blob "DIDL\01\6c\01\01\7c\01\00\2a"                                       !: (record {2:int}) "record: missing field";
assert blob "DIDL\01\6c\01\01\7c\01\00\2a" == "(record { 2 = null })"             : (record {2:opt int}) "record: missing opt field";
assert blob "DIDL\01\6c\02\00\7c\01\7e\01\00\2a\01" == "(record {42; true})"      : (record {int; bool}) "record: tuple";
assert blob "DIDL\01\6c\02\00\7c\01\7e\01\00\2a\01" == "(record {1 = true})"      : (record {1:bool}) "record: ignore fields";
assert blob "DIDL\01\6c\02\00\7c\01\7e\01\00\2a\01"                              !: (record {bool; int}) "record: type mismatch";
assert blob "DIDL\01\6c\02\00\7c\00\7e\01\00\2a\01"                              !: (record {int; bool}) "record: duplicate fields";
assert blob "DIDL\01\6c\02\01\7c\00\7e\01\00\2a\01"                              !: (record {1:int; 0:bool}) "record: unsorted";
assert blob "DIDL\01\6c\02\d3\e3\aa\02\7e\86\8e\b7\02\7c\01\00\01\2a"
    == "(record { foo = 42; bar = true})"                                         : (record {foo:int; bar:bool}) "record: named fields";
assert blob "DIDL\01\6c\01\cd\84\b0\05\7f\01\00" == "(record { \"☃\" = null })"   : (record { "☃":null }) "record: unicode field";
assert blob "DIDL\01\6c\01\80\e4\97\d0\12\7c\01\00\2a"                         !: (record {}) "record: field hash larger than u32";
assert blob "DIDL\04\6c\01\00\01\6c\01\00\02\6c\01\00\03\6c\00\01\00"
    == "(record { record { record { record {} } } })"                           : (record{record{record{record{}}}}) "record: nested";
assert blob "DIDL\01\6c\01\00\00\01\00"                                        !: (EmptyRecord) "record: empty recursion";
assert blob "DIDL\02\6d\01\6c\01\00\01\01\00\01"                               !: (vec EmptyRecord) "vec of empty records";
assert blob "DIDL\01\6c\02\00\7c\01\7e\01\00\2a"                               !: (record {int}) "record: value too short";
assert blob "DIDL\01\6c\02\00\7c\01\7e\01\00\2a\01\00"                         !: (record {int}) "record: value too long";
assert blob "DIDL\01\6c\02\00\7c\01\01\00\2a\01"                               !: (record {}) "record: type too short";
assert blob "DIDL\01\6c\02\00\7c\01\00\2a\01"                                  !: (record {}) "record: type too short";
assert blob "DIDL\01\6c\02\00\7c\01\7e\02\7e\01\00\2a\01\00"                   !: (record {}) "record: type too long";
assert blob "DIDL\01\6c\02\00\01\01\7e\01\00\00\00"                            !: (record {}) "record: type out of range";
assert blob "DIDL\01\6c\02\00\01\01\7e\01\7c\2a"                               !: (reserved) "record: type out of range";

// opt
assert blob "DIDL\00\01\7f" == "(null)"                                         : (opt empty) "opt: parsing null : null";
assert blob "DIDL\01\6e\6f\01\00\00" == "(null)"                                : (opt empty) "opt: parsing null : opt empty";
assert blob "DIDL\01\6e\7e\01\00\00" == "(null)"                                : (opt bool) "opt: parsing null : opt bool ";
assert blob "DIDL\01\6e\7e\01\00\01\00" == "(opt false)"                        : (opt bool) "opt: parsing opt false : opt bool";
assert blob "DIDL\01\6e\7e\01\00\01\01" == "(opt true)"                         : (opt bool) "opt: parsing opt true : opt bool";
assert blob "DIDL\01\6e\7e\01\00\01\02"                                        !: (opt bool) "opt: parsing invalid bool at opt bool";
assert blob "DIDL\00\00" == "(null)"                                            : (opt bool) "opt: extra value";

// nested opt
assert blob "DIDL\02\6e\01\6e\7e\01\00\00" == "(null)"                          : (opt opt bool) "opt: parsing null : opt opt bool";
assert blob "DIDL\02\6e\01\6e\7e\01\00\01\00" == "(opt null)"                   : (opt opt bool) "opt: parsing opt null : opt opt bool";
assert blob "DIDL\02\6e\01\6e\7e\01\00\01\01\00" == "(opt opt false)"           : (opt opt bool) "opt: parsing opt opt false : opt opt bool";

// opt subtype to constituent
assert blob "DIDL\00\01\7e\00" == "(opt false)"   : (opt bool) "opt: parsing false : opt bool";
assert blob "DIDL\00\01\7e\01" == "(opt true)"    : (opt bool) "opt: parsing true : opt bool";
assert blob "DIDL\00\01\7e\02"                   !: (opt bool) "opt: parsing invalid bool at opt bool";
assert blob "DIDL\01\6e\7f\01\00\00" == "(null)"  : (opt opt null) "opt: parsing (null : opt null) at opt opt null gives null, not opt null";
assert blob "DIDL\00\01\7e\01" == "(null)"        : (opt opt bool) "opt: parsing true : opt opt bool gives null";
assert blob "DIDL\00\01\7e\01" == "(null)"        : (Opt) "opt: parsing (true : bool) at \"fix opt\" gives null";
assert blob "DIDL\01\6c\01\00\00\01\00"          !: (OptRec) "opt: parsing \"fix record\" at \"fix record opt\" fails";

// special opt subtyping
assert blob "DIDL\00\01\70" == "(null)"  : (opt nat) "reserved <: opt nat";
assert blob "DIDL\01\6e\7e\01\00\00"    == "(null)"  : (opt nat) "null : opt bool <: opt nat";
assert blob "DIDL\01\6e\7e\01\00\01\01" == "(null)"  : (opt nat) "opt true : opt bool <: opt nat";
assert blob "DIDL\01\6e\7e\01\00\01\02"             !: (opt nat) "opt bool <: opt nat with invalid boolean value";
assert blob "DIDL\02\6e\01\6e\7e\01\00\01\01\01" == "(null)"  : (opt nat) "opt opt true : opt opt bool <: opt nat";
assert blob "DIDL\02\6e\01\6e\7e\01\00\01\01\01" == "(opt null)"  : (opt opt nat) "opt opt true : opt opt bool <: opt opt nat";
assert blob "DIDL\02\6e\01\6b\01\00\7e\01\00\01\00\01" == "(null)"  : (opt variant { 0 : int }) "opt: recovered coercion error under variant";

// special record field rules
assert blob "DIDL\01\6c\00\01\00" == "(record { foo = null })" : (record { foo : opt bool }) "missing optional field";
assert blob "DIDL\01\6c\00\01\00" == "(record { foo = \"☃\" })" : (record { foo : reserved }) "missing reserved field";

// variant
assert "(variant {})"                                                          !: (variant {}) "variant: no empty value";
assert blob "DIDL\01\6b\00\01\00"                                              !: (variant {}) "variant: no empty value";
assert blob "DIDL\01\6b\01\00\7f\01\00\00" == "(variant {0})"                   : (variant {0}) "variant: numbered field";
assert blob "DIDL\01\6b\01\00\7f\01\00\00\2a"                                  !: (variant {0:int}) "variant: type mismatch";
<<<<<<< HEAD
assert blob "DIDL\01\6b\02\00\7f\01\7c\01\00\01\2a"                            : (variant {0:int; 1:int}) "variant: type mismatch in unused tag";
assert blob "DIDL\01\6b\01\00\7f\01\00\00" == "(variant {0})"                   : (variant {0;1}) "variant: ignore field";
assert blob "DIDL\01\6b\02\00\7f\01\7f\01\00\00"                               : (variant {0}) "variant {0;1} <: variant {0}";
assert blob "DIDL\01\6b\02\00\7f\01\7f\01\00\00" == "(opt variant {0})"        : (opt variant {0}) "variant {0;1} <: opt variant {0}";
=======
assert blob "DIDL\01\6b\02\00\7f\01\7c\01\00\01\2a"                             : (variant {0:int; 1:int}) "variant: type mismatch in unused tag";
assert blob "DIDL\01\6b\01\00\7f\01\00\00" == "(variant {0})"                   : (variant {0;1}) "variant: ignore field";
assert blob "DIDL\01\6b\02\00\7f\01\7f\01\00\00"                                : (variant {0}) "variant {0;1} <: variant {0}";
assert blob "DIDL\01\6b\02\00\7f\01\7f\01\00\00" == "(opt variant {0})"         : (opt variant {0}) "variant {0;1} <: opt variant {0}";
>>>>>>> 6edd82f9
assert blob "DIDL\01\6b\02\00\7f\01\7f\01\00\01" == "(variant {1})"             : (variant {0;1;2}) "variant: change index";
assert blob "DIDL\01\6b\01\00\7f\01\00\00"                                     !: (variant {1}) "variant: missing field";
assert blob "DIDL\01\6b\01\00\7f\01\00\01"                                     !: (variant {0}) "variant: index out of range";
assert blob "DIDL\01\6b\02\00\7f\00\7f\01\00\00"                               !: (variant {0}) "variant: duplicate fields";
assert blob "DIDL\01\6b\03\00\7f\01\7f\01\7f\01\00\00"                         !: (variant {0}) "variant: duplicate fields";
assert blob "DIDL\01\6b\02\01\7f\00\7f\01\00\00"                               !: (variant {0;1}) "variant: unsorted";
assert blob "DIDL\01\6b\03\00\7f\01\7f\ff\ff\ff\ff\0f\7f\01\00\00"              : (variant {0;1;4294967295}) "variant: ok with maxInt";
assert blob "DIDL\01\6b\03\00\7f\ff\ff\ff\ff\0f\7f\01\7f\01\00\00"             !: (variant {0;1;4294967295}) "variant: unsorted with maxInt";
assert blob "DIDL\01\6b\02\b3\d3\c9\01\7f\e6\fd\d5\01\7f\01\00\00" == "(variant { Bar })" : (variant { Foo; Bar; }) "variant: enum";
assert blob "DIDL\01\6b\01\cd\84\b0\05\7f\01\00\00" == "(variant { \"☃\" })"    : (variant { "☃" }) "variant: unicode field";
assert blob "DIDL\01\6b\02\bc\8a\01\71\c5\fe\d2\01\71\01\00\00\04\67\6f\6f\64"
    == "(variant { Ok = \"good\" })" : (variant { Ok: text; Err: text }) "variant: result";
assert blob "DIDL\01\6b\02\9c\c2\01\71\e5\8e\b4\02\6f\01\00\00\04\67\6f\6f\64"
    == "(variant { ok = \"good\" })" : (variant { ok: text; err: empty }) "variant: with empty";
assert blob "DIDL\02\6b\02\9c\c2\01\71\e5\8e\b4\02\01\6c\01\00\01\01\00\00\04\67\6f\6f\64"
    == "(variant { ok = \"good\" })" : (variant { ok: text; err: EmptyRecord }) "variant: with EmptyRecord";    
assert blob "DIDL\03\6b\03\b3\d3\c9\01\01\bb\d3\c9\01\02\e6\fd\d5\01\7f\6c\02\00\7e\01\7c\6c\02\61\7c\62\7d\01\00\00\01\2a"
    == "(variant { Bar = record { true; 42 } })" : (variant { Foo; Bar: record { bool; int }; Baz: record { a: int; b: nat } }) "variant";
assert blob "DIDL\01\6b\01\00\00\01\00\00\00\00\00\00\00\00\00\00\00\00\00" !: (EmptyVariant) "variant: empty recursion";
assert blob "DIDL\01\6b\01\80\e4\97\d0\12\7c\01\00\00\2a"                   !: (reserved) "variant: field hash larger than u32";
assert blob "DIDL\01\6b\02\00\7f\01\7c\01\00\01\2a"               : (variant {0; 1:int}) "variant";    
assert blob "DIDL\01\6b\02\00\7f\01\7c\01\00\01"                 !: (variant {0; 1:int}) "variant: value too short";
assert blob "DIDL\01\6b\02\00\7f\01\7c\01\00\01\2a\00"           !: (variant {0; 1:int}) "variant: value too long";
assert blob "DIDL\01\6b\02\00\01\01\7c\01\00\01\2a"              !: (variant {0:reserved; 1:int}) "variant: type out of range";
assert blob "DIDL\01\6b\02\00\7f\01\00\00"                       !: (variant {0; 1}) "variant: type too short";
assert blob "DIDL\01\6b\03\00\7f\01\7f\01\00\00"                 !: (variant {0; 1}) "variant: type too long";

// list
assert blob "DIDL\02\6e\01\6c\02\a0\d2\ac\a8\04\7c\90\ed\da\e7\04\00\01\00\00" == "(null)" : (List) "record: empty list";
assert blob "DIDL\02\6e\01\6c\02\a0\d2\ac\a8\04\7c\90\ed\da\e7\04\00\01\00\01\01\01\02\01\03\01\04\00"
    == "(opt record { head = 1; tail = opt record { head = 2; tail = opt record { head = 3; tail = opt record { head = 4; tail = null }}}})" : (List) "record: list";

assert blob "DIDL\02\6e\01\6c\02\a0\d2\ac\a8\04\7c\90\ed\da\e7\04\00\01\00\01\01\01\02\00"
    == blob "DIDL\02\6c\02\a0\d2\ac\a8\04\7c\90\ed\da\e7\04\01\6e\00\01\01\01\01\01\02\00" : (List) "record: reorder type table";

assert blob "DIDL\02\6e\01\6c\02\a0\d2\ac\a8\04\7c\90\ed\da\e7\04\00\01\00\01\01\01\02\00"
    == "(opt record { head = 1; tail = opt record { head = 2; tail = null } })" : (List1) "record: mutual recursive list";

assert blob "DIDL\02\6b\02\d1\a7\cf\02\7f\f1\f3\92\8e\04\01\6c\02\a0\d2\ac\a8\04\7c\90\ed\da\e7\04\00\01\00\00"
    == "(variant {nil})" : (VariantList) "variant: empty list";

assert blob "DIDL\02\6b\02\d1\a7\cf\02\7f\f1\f3\92\8e\04\01\6c\02\a0\d2\ac\a8\04\7c\90\ed\da\e7\04\00\01\00\01\01\01\02\00"
    == "(variant { cons = record { head = 1; tail = variant { cons = record { head = 2; tail = variant { nil } } } } })" : (VariantList) "variant: list";

assert blob "DIDL\02\6b\02\d1\a7\cf\02\7f\f1\f3\92\8e\04\01\6c\02\a0\d2\ac\a8\04\7c\90\ed\da\e7\04\00\01\00\00"
    == "(variant {nil}, null, null, null, null)" : (VariantList, opt VariantList, opt empty, reserved, opt int) "variant: extra args";

assert blob "DIDL\02\6b\02\d1\a7\cf\02\7f\f1\f3\92\8e\04\01\6c\02\a0\d2\ac\a8\04\7c\90\ed\da\e7\04\00\01\00\00" !: (VariantList, opt int, vec int) "non-null extra args";

// skip fields
assert blob "DIDL\07\6c\07\c3\e3\aa\02\01\d3\e3\aa\02\7e\d5\e3\aa\02\02\db\e3\aa\02\01\a2\e5\aa\02\04\bb\f1\aa\02\06\86\8e\b7\02\75\6c\02\d3\e3\aa\02\7e\86\8e\b7\02\75\6b\02\d1\a7\cf\02\7f\f1\f3\92\8e\04\03\6c\02\a0\d2\ac\a8\04\7c\90\ed\da\e7\04\02\6e\05\6c\02\a0\d2\ac\a8\04\7c\90\ed\da\e7\04\04\6b\02\d3\e3\aa\02\7f\86\8e\b7\02\7f\01\00\01\0b\00\00\00\01\00\00\0a\00\00\00\01\14\00\00\2a\00\00\00" == "(record { foo = 42; bar = true; bat = variant { nil }; baz = record { foo = 10; bar = false }; bbb = opt record { head = 20; tail = null }; bib = variant { bar }; bab = record { foo = 11; bar = true}})" : (A2);

assert blob "DIDL\07\6c\07\c3\e3\aa\02\01\d3\e3\aa\02\7e\d5\e3\aa\02\02\db\e3\aa\02\01\a2\e5\aa\02\04\bb\f1\aa\02\06\86\8e\b7\02\75\6c\02\d3\e3\aa\02\7e\86\8e\b7\02\75\6b\02\d1\a7\cf\02\7f\f1\f3\92\8e\04\03\6c\02\a0\d2\ac\a8\04\7c\90\ed\da\e7\04\02\6e\05\6c\02\a0\d2\ac\a8\04\7c\90\ed\da\e7\04\04\6b\02\d3\e3\aa\02\7f\86\8e\b7\02\7f\01\00\01\0b\00\00\00\01\00\00\0a\00\00\00\01\14\00\00\2a\00\00\00" == "(record { foo = 42; bar = true })" : (A1) "skip fields";

assert blob "DIDL\07\6c\07\c3\e3\aa\02\01\d3\e3\aa\02\7e\d5\e3\aa\02\02\db\e3\aa\02\01\a2\e5\aa\02\04\bb\f1\aa\02\06\86\8e\b7\02\75\6c\02\d3\e3\aa\02\7e\86\8e\b7\02\75\6b\02\d1\a7\cf\02\7f\f1\f3\92\8e\04\03\6c\02\a0\d2\ac\a8\04\7c\90\ed\da\e7\04\02\6e\05\6c\02\a0\d2\ac\a8\04\7c\90\ed\da\e7\04\04\6b\02\d3\e3\aa\02\7f\86\8e\b7\02\7f\01\00\01\0b\00\00\00\01\00\00\0a\00\00\00\01\14\00\00\2a\00\00\00" == "(record { bar = true; baz = record { bar = false }; bbb = opt record { head = 20 }})" : (record { bar: bool; baz: record { bar: bool }; bbb: opt record { head : int} }) "skip fields";

assert blob "DIDL\07\6c\07\c3\e3\aa\02\01\d3\e3\aa\02\7e\d5\e3\aa\02\02\db\e3\aa\02\01\a2\e5\aa\02\04\bb\f1\aa\02\06\86\8e\b7\02\75\6c\02\d3\e3\aa\02\7e\86\8e\b7\02\75\6b\02\d1\a7\cf\02\7f\f1\f3\92\8e\04\03\6c\02\a0\d2\ac\a8\04\7c\90\ed\da\e7\04\02\6e\05\6c\02\a0\d2\ac\a8\04\7c\90\ed\da\e7\04\04\6b\02\d3\e3\aa\02\7f\86\8e\b7\02\7f\01\00\01\0b\00\00\00\01\00\00\0a\00\00\00\01\14\00\00\2a\00\00\00" == "(record { bat = variant { nil } })" : (record { bat: variant { nil; cons: record { head : int; tail : VariantList }; new_field: empty } }) "new variant field";

assert blob "DIDL\07\6c\07\c3\e3\aa\02\01\d3\e3\aa\02\7e\d5\e3\aa\02\02\db\e3\aa\02\01\a2\e5\aa\02\04\bb\f1\aa\02\06\86\8e\b7\02\75\6c\02\d3\e3\aa\02\7e\86\8e\b7\02\75\6b\02\d1\a7\cf\02\7f\f1\f3\92\8e\04\03\6c\02\a0\d2\ac\a8\04\7c\90\ed\da\e7\04\02\6e\05\6c\02\a0\d2\ac\a8\04\7c\90\ed\da\e7\04\04\6b\02\d3\e3\aa\02\7f\86\8e\b7\02\7f\01\00\01\0b\00\00\00\01\00\00\0a\00\00\00\01\14\00\00\2a\00\00\00" !: (record { foo: int; new_field: bool }) "new record field";

// Future types
// This uses 0x67 for the “future type”; bump (well, decrement) once that
// becomes a concrete future type
<<<<<<< HEAD
assert blob "DIDL\01\67\00\02\00\7e\00\00\01" == "(null, true)" : (opt empty,bool) "skipping minimal future type";
assert blob "DIDL\01\67\03ABC\02\00\7e\05\00hello\01" == "(null,true)" : (opt empty,bool) "skipping future type with data";
=======
//assert blob "DIDL\01\67\00\02\00\7e\00\00\01" == "(null, true)" : (opt empty,bool) "skipping minimal future type";
//assert blob "DIDL\01\67\03ABC\02\00\7e\05\00hello\01" == "(null,true)" : (opt empty,bool) "skipping future type with data";
>>>>>>> 6edd82f9
<|MERGE_RESOLUTION|>--- conflicted
+++ resolved
@@ -139,17 +139,10 @@
 assert blob "DIDL\01\6b\00\01\00"                                              !: (variant {}) "variant: no empty value";
 assert blob "DIDL\01\6b\01\00\7f\01\00\00" == "(variant {0})"                   : (variant {0}) "variant: numbered field";
 assert blob "DIDL\01\6b\01\00\7f\01\00\00\2a"                                  !: (variant {0:int}) "variant: type mismatch";
-<<<<<<< HEAD
-assert blob "DIDL\01\6b\02\00\7f\01\7c\01\00\01\2a"                            : (variant {0:int; 1:int}) "variant: type mismatch in unused tag";
-assert blob "DIDL\01\6b\01\00\7f\01\00\00" == "(variant {0})"                   : (variant {0;1}) "variant: ignore field";
-assert blob "DIDL\01\6b\02\00\7f\01\7f\01\00\00"                               : (variant {0}) "variant {0;1} <: variant {0}";
-assert blob "DIDL\01\6b\02\00\7f\01\7f\01\00\00" == "(opt variant {0})"        : (opt variant {0}) "variant {0;1} <: opt variant {0}";
-=======
 assert blob "DIDL\01\6b\02\00\7f\01\7c\01\00\01\2a"                             : (variant {0:int; 1:int}) "variant: type mismatch in unused tag";
 assert blob "DIDL\01\6b\01\00\7f\01\00\00" == "(variant {0})"                   : (variant {0;1}) "variant: ignore field";
 assert blob "DIDL\01\6b\02\00\7f\01\7f\01\00\00"                                : (variant {0}) "variant {0;1} <: variant {0}";
 assert blob "DIDL\01\6b\02\00\7f\01\7f\01\00\00" == "(opt variant {0})"         : (opt variant {0}) "variant {0;1} <: opt variant {0}";
->>>>>>> 6edd82f9
 assert blob "DIDL\01\6b\02\00\7f\01\7f\01\00\01" == "(variant {1})"             : (variant {0;1;2}) "variant: change index";
 assert blob "DIDL\01\6b\01\00\7f\01\00\00"                                     !: (variant {1}) "variant: missing field";
 assert blob "DIDL\01\6b\01\00\7f\01\00\01"                                     !: (variant {0}) "variant: index out of range";
@@ -213,10 +206,5 @@
 // Future types
 // This uses 0x67 for the “future type”; bump (well, decrement) once that
 // becomes a concrete future type
-<<<<<<< HEAD
 assert blob "DIDL\01\67\00\02\00\7e\00\00\01" == "(null, true)" : (opt empty,bool) "skipping minimal future type";
-assert blob "DIDL\01\67\03ABC\02\00\7e\05\00hello\01" == "(null,true)" : (opt empty,bool) "skipping future type with data";
-=======
-//assert blob "DIDL\01\67\00\02\00\7e\00\00\01" == "(null, true)" : (opt empty,bool) "skipping minimal future type";
-//assert blob "DIDL\01\67\03ABC\02\00\7e\05\00hello\01" == "(null,true)" : (opt empty,bool) "skipping future type with data";
->>>>>>> 6edd82f9
+assert blob "DIDL\01\67\03ABC\02\00\7e\05\00hello\01" == "(null,true)" : (opt empty,bool) "skipping future type with data";