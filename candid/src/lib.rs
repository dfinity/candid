//! # Candid
//!
//! Candid is an interface description language (IDL) for interacting with _canisters_ (also known as _services_ or _actors_) running on the Internet Computer.
//!
//! There are three common ways that you might find yourself needing to work with Candid in Rust.
//! - As a typed Rust data strcuture. When you write canisters or frontend in Rust, you want to have a seamless way of converting data between Rust and Candid.
//! - As an untyped Candid value. When you write generic tools for the Internet Computer without knowing the type of the Candid data.
//! - As text data. When you get the data from CLI or read from a file, you can use the provided parser to send/receive messages.
//!
//! Candid provides efficient, flexible and safe ways of converting data between each of these representations.
//!
//! ## Operating on native Rust values
//! We are using a builder pattern to encode/decode Candid messages, see [`candid::ser::IDLBuilder`](ser/struct.IDLBuilder.html) for serialization and [`candid::de::IDLDeserialize`](de/struct.IDLDeserialize.html) for deserialization.
//!
//! ```
//! fn builder_example() -> Result<(), candid::Error> {
//!   // Serialize 10 numbers to Candid binary format
//!   let mut ser = candid::ser::IDLBuilder::new();
//!   for i in 0..10 {
//!     ser.arg(&i)?;
//!   }
//!   let bytes: Vec<u8> = ser.serialize_to_vec()?;
//!
//!   // Deserialize Candid message and verify the values match
//!   let mut de = candid::de::IDLDeserialize::new(&bytes)?;
//!   let mut i = 0;
//!   while !de.is_done() {
//!     let x = de.get_value::<i32>()?;
//!     assert_eq!(x, i);
//!     i += 1;
//!   }
//!   de.done()?;
//!   Ok(())
//! }
//! # builder_example().unwrap();
//! ```
//!
//! We also provide macros for encoding/decoding Candid message in a convenient way.
//!
//! ```
//! use candid::{Encode, Decode, Result};
//! fn macro_example() -> Result<()> {
//!   // Serialize two values [(42, "text")] and (42, "text")
//!   let bytes: Vec<u8> = Encode!(&[(42, "text")], &(42, "text"))?;
//!   // Deserialize the first value as type Vec<(i64, &str)>,
//!   // and the second value as type (i32, String)
//!   let (a, b) = Decode!(&bytes, Vec<(i64, &str)>, (i32, String))?;
//!
//!   assert_eq!(a, [(42, "text")]);
//!   assert_eq!(b, (42i32, "text".to_string()));
//!   Ok(())
//! }
//! # macro_example().unwrap();
//! ```
//! The [`Encode!`](macro.Encode.html) macro takes a sequence of Rust values, and returns a binary format `Vec<u8>` that can be sent over the wire.
//! The [`Decode!`](macro.Decode.html) macro takes the binary message and a sequence of Rust types that you want to decode into, and returns a tuple
//! of Rust values of the given types.
//!
//! Note that a fixed Candid message may be decoded in multiple Rust types. For example,
//! we can decode a Candid `text` type into either `String` or `&str` in Rust.
//!
//! ## Operating on user defined struct/enum
//! We use trait [`CandidType`](types/trait.CandidType.html) for serialization, and Serde's [`Deserialize`](trait.Deserialize.html) trait for deserialization.
//! Any type that implements these two traits can be used for serialization and deserialization respectively.
//! This includes built-in Rust standard library types like `Vec<T>` and `Result<T, E>`, as well as any structs
//! or enums annotated with `#[derive(CandidType, Deserialize)]`.
//!
//! We do not use Serde's `Serialize` trait because Candid requires serializing types along with the values.
//! This is difficult to achieve in `Serialize`, especially for enum types. Besides serialization, [`CandidType`](types/trait.CandidType.html)
//! trait also converts Rust type to Candid type defined as [`candid::types::Type`](types/internal/enum.Type.html).
//! ```
//! use candid::{Encode, Decode, CandidType, Deserialize};
//! #[derive(CandidType, Deserialize)]
//! struct List {
//!     head: i32,
//!     tail: Option<Box<List>>,
//! }
//! let list = List { head: 42, tail: None };
//!
//! let bytes = Encode!(&list).unwrap();
//! let res = Decode!(&bytes, List);
//! ```
//!
//! ## Operating on untyped Candid values
//! Any valid Candid value can be manipulated in an recursive enum representation [`candid::parser::value::IDLValue`](parser/value/enum.IDLValue.html).
//! We use `ser.value_arg(v)` and `de.get_value::<IDLValue>()` for encoding and decoding the value.
//! The use of Rust value and `IDLValue` can be intermixed.
//!
//! ```
//! use candid::{Result, parser::value::IDLValue};
//! fn untyped_examples() -> Result<()> {
//!   // Serialize Rust value Some(42) and IDLValue 42
//!   let bytes = candid::ser::IDLBuilder::new()
//!     .arg(&Some(42))?
//!     .value_arg(&IDLValue::Int(42))?
//!     .serialize_to_vec()?;
//!
//!   // Deserialize the first Rust value into IDLValue,
//!   // and the second IDLValue into Rust value
//!   let mut de = candid::de::IDLDeserialize::new(&bytes)?;
//!   let x = de.get_value::<IDLValue>()?;
//!   let y = de.get_value::<i32>()?;
//!   de.done()?;
//!
//!   assert_eq!(x, IDLValue::Opt(Box::new(IDLValue::Int(42))));
//!   assert_eq!(y, 42);
//!   Ok(())
//! }
//! # untyped_examples().unwrap();
//! ```
//!
//! We provide a data structure [`candid::IDLArgs`](parser/value/struct.IDLArgs.html) to represent a sequence of `IDLValue`s,
//! and use `to_bytes()` and `from_bytes()` to encode and decode Candid messages.
//! We also provide a parser to parse Candid values in text format.
//!
//! ```
//! use candid::{IDLArgs, Result};
//! fn untyped_examples() -> Result<()> {
//!   // Candid values represented in text format
//!   let text_value = r#"
//!      (42, opt true, vec {1;2;3},
//!       opt record {label="text"; 42="haha"})
//!   "#;
//!
//!   // Parse text format into IDLArgs for serialization
//!   let args: IDLArgs = text_value.parse()?;
//!   let encoded: Vec<u8> = args.to_bytes()?;
//!
//!   // Deserialize into IDLArgs
//!   let decoded: IDLArgs = IDLArgs::from_bytes(&encoded)?;
//!   assert_eq!(args, decoded);
//!
//!   // Convert IDLArgs to text format
//!   let output: String = decoded.to_string();
//!   let parsed_args: IDLArgs = output.parse()?;
//!   assert_eq!(args, parsed_args);
//!   Ok(())
//! }
//! # untyped_examples().unwrap();
//! ```
//!
//! ## Operating on Candid AST
//!
//! ```
//! use candid::{IDLProg, Result, parser::types::to_pretty};
//! fn parser_examples() -> Result<()> {
//!   // .did file for actor signature. Most likely generated by dfx
//!   let did_file = r#"
//!     type List = record { head: int; tail: List };
//!     service : {
//!       f : (x: blob, opt bool) -> (variant { A; B; C });
//!       g : (List) -> (int) query;
//!     }
//!   "#;
//!
//!   // Parse did file into an AST
//!   let ast: IDLProg = did_file.parse()?;
//!
//!   // Pretty-print AST and access type definitions
//!   let pretty: String = to_pretty(&ast, 80);
//!   let showList = to_pretty(&ast.find_type("List")?, 80);
//!   let showMethod = to_pretty(&ast.get_method_type("g").unwrap(), 80);
//!   Ok(())
//! }
//! # parser_examples().unwrap();
//! ```
//!

<<<<<<< HEAD
extern crate byteorder;
extern crate leb128;
extern crate num_bigint;
extern crate num_enum;
extern crate serde;

extern crate candid_derive;
=======
>>>>>>> 969d9dec
pub use candid_derive::CandidType;
pub use serde::Deserialize;

pub mod types;
pub use types::CandidType;

pub mod error;
pub use error::{Error, Result};

pub mod parser;
pub use parser::types::IDLProg;
pub use parser::value::IDLArgs;

pub mod de;
pub mod ser;

// Candid hash function comes from
// https://caml.inria.fr/pub/papers/garrigue-polymorphic_variants-ml98.pdf
// Not public API. Only used by tests.
#[doc(hidden)]
#[inline]
pub fn idl_hash(id: &str) -> u32 {
    let mut s: u32 = 0;
    for c in id.chars() {
        s = s.wrapping_mul(223).wrapping_add(c as u32);
    }
    s
}

/// Encode sequence of Rust values into Candid message of type `candid::Result<Vec<u8>>`.
#[macro_export]
macro_rules! Encode {
    ( $($x:expr),* ) => {{
        let mut builder = candid::ser::IDLBuilder::new();
        Encode!(@PutValue builder $($x,)*)
    }};
    ( @PutValue $builder:ident $x:expr, $($tail:expr,)* ) => {{
        $builder.arg($x).and_then(|mut builder| Encode!(@PutValue builder $($tail,)*))
    }};
    ( @PutValue $builder:ident ) => {{
        $builder.serialize_to_vec()
    }};
}

/// Decode Candid message into a tuple of Rust values of the given types.
/// Produces `Err` if the message fails to decode at any given types.
/// If the message contains only one value, it returns the value directly instead of a tuple.
#[macro_export]
macro_rules! Decode {
    ( $hex:expr $(,$ty:ty)* ) => {{
        candid::de::IDLDeserialize::new($hex)
            .and_then(|mut de| Decode!(@GetValue [] de $($ty,)*)
                      .and_then(|res| de.done().and(Ok(res))))
    }};
    (@GetValue [$($ans:ident)*] $de:ident $ty:ty, $($tail:ty,)* ) => {{
        $de.get_value::<$ty>()
            .and_then(|val| Decode!(@GetValue [$($ans)* val] $de $($tail,)* ))
    }};
    (@GetValue [$($ans:ident)*] $de:ident) => {{
        Ok(($($ans),*))
    }};
}<|MERGE_RESOLUTION|>--- conflicted
+++ resolved
@@ -166,16 +166,6 @@
 //! ```
 //!
 
-<<<<<<< HEAD
-extern crate byteorder;
-extern crate leb128;
-extern crate num_bigint;
-extern crate num_enum;
-extern crate serde;
-
-extern crate candid_derive;
-=======
->>>>>>> 969d9dec
 pub use candid_derive::CandidType;
 pub use serde::Deserialize;
 
