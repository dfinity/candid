--- conflicted
+++ resolved
@@ -6,13 +6,8 @@
 fn parse_idl_prog() {
     let prog = r#"
 import "test.did";
-<<<<<<< HEAD
 type my_type = principal;
-type List = record { head: int; tail: List };
-=======
-type my_type = nat8;
 type List = opt record { head: int; tail: List };
->>>>>>> ae3728a9
 type f = func (List, func (int32) -> (int64)) -> (opt List);
 type broker = service {
   find : (name: text) ->
